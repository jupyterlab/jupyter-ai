from ._version import __version__

# expose embedding model providers on the package root
from .embedding_providers import (
    BedrockEmbeddingsProvider,
    CohereEmbeddingsProvider,
    GPT4AllEmbeddingsProvider,
    HfHubEmbeddingsProvider,
    OpenAIEmbeddingsProvider,
<<<<<<< HEAD
    QianfanEmbeddingsEndpointProvider
=======
    QianfanEmbeddingsEndpointProvider,
>>>>>>> 00a834db
)
from .exception import store_exception
from .magics import AiMagics

# expose model providers on the package root
from .providers import (
    AI21Provider,
    AnthropicProvider,
    AzureChatOpenAIProvider,
    BaseProvider,
    BedrockChatProvider,
    BedrockProvider,
    ChatAnthropicProvider,
    ChatOpenAINewProvider,
    ChatOpenAIProvider,
    CohereProvider,
    GPT4AllProvider,
    HfHubProvider,
    OpenAIProvider,
    QianfanProvider,
    SmEndpointProvider,
    QianfanProvider
)


def load_ipython_extension(ipython):
    ipython.register_magics(AiMagics)
    ipython.set_custom_exc((BaseException,), store_exception)


def unload_ipython_extension(ipython):
    ipython.set_custom_exc((BaseException,), ipython.CustomTB)<|MERGE_RESOLUTION|>--- conflicted
+++ resolved
@@ -7,11 +7,7 @@
     GPT4AllEmbeddingsProvider,
     HfHubEmbeddingsProvider,
     OpenAIEmbeddingsProvider,
-<<<<<<< HEAD
-    QianfanEmbeddingsEndpointProvider
-=======
     QianfanEmbeddingsEndpointProvider,
->>>>>>> 00a834db
 )
 from .exception import store_exception
 from .magics import AiMagics
@@ -33,7 +29,6 @@
     OpenAIProvider,
     QianfanProvider,
     SmEndpointProvider,
-    QianfanProvider
 )
 
 
