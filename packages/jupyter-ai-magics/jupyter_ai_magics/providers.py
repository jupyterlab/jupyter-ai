import asyncio
import base64
import copy
import functools
import io
import json
from concurrent.futures import ThreadPoolExecutor
from typing import (
    Any,
    AsyncIterator,
    ClassVar,
    Coroutine,
    Dict,
    List,
    Literal,
    Optional,
    Union,
)

from jsonpath_ng import parse
from langchain.chat_models.base import BaseChatModel
from langchain.llms.sagemaker_endpoint import LLMContentHandler
from langchain.llms.utils import enforce_stop_tokens
from langchain.prompts import (
    ChatPromptTemplate,
    HumanMessagePromptTemplate,
    MessagesPlaceholder,
    PromptTemplate,
    SystemMessagePromptTemplate,
)
from langchain.pydantic_v1 import BaseModel, Extra, root_validator
from langchain.schema import LLMResult
from langchain.schema.output_parser import StrOutputParser
from langchain.schema.runnable import Runnable
from langchain.utils import get_from_dict_or_env
from langchain_community.chat_models import (
    BedrockChat,
    ChatAnthropic,
    QianfanChatEndpoint,
)
from langchain_community.llms import (
    AI21,
    Anthropic,
    Bedrock,
    Cohere,
    GPT4All,
    HuggingFaceEndpoint,
    OpenAI,
    SagemakerEndpoint,
    Together,
)

# this is necessary because `langchain.pydantic_v1.main` does not include
# `ModelMetaclass`, as it is not listed in `__all__` by the `pydantic.main`
# subpackage.
try:
    from pydantic.v1.main import ModelMetaclass
except:
    from pydantic.main import ModelMetaclass

from . import completion_utils as completion
from .models.completion import (
    InlineCompletionList,
    InlineCompletionReply,
    InlineCompletionRequest,
    InlineCompletionStreamChunk,
)
from .models.persona import Persona

CHAT_SYSTEM_PROMPT = """
You are Jupyternaut, a conversational assistant living in JupyterLab to help users.
You are not a language model, but rather an application built on a foundation model from {provider_name} called {local_model_id}.
You are talkative and you provide lots of specific details from the foundation model's context.
You may use Markdown to format your response.
Code blocks must be formatted in Markdown.
Math should be rendered with inline TeX markup, surrounded by $.
If you do not know the answer to a question, answer truthfully by responding that you do not know.
The following is a friendly conversation between you and a human.
""".strip()

CHAT_DEFAULT_TEMPLATE = """Current conversation:
{history}
Human: {input}
AI:"""


COMPLETION_SYSTEM_PROMPT = """
You are an application built to provide helpful code completion suggestions.
You should only produce code. Keep comments to minimum, use the
programming language comment syntax. Produce clean code.
The code is written in JupyterLab, a data analysis and code development
environment which can execute code extended with additional syntax for
interactive features, such as magics.
""".strip()

# only add the suffix bit if present to save input tokens/computation time
COMPLETION_DEFAULT_TEMPLATE = """
The document is called `{{filename}}` and written in {{language}}.
{% if suffix %}
The code after the completion request is:

```
{{suffix}}
```
{% endif %}

Complete the following code:

```
{{prefix}}"""


class EnvAuthStrategy(BaseModel):
    """Require one auth token via an environment variable."""

    type: Literal["env"] = "env"
    name: str


class MultiEnvAuthStrategy(BaseModel):
    """Require multiple auth tokens via multiple environment variables."""

    type: Literal["multienv"] = "multienv"
    names: List[str]


class AwsAuthStrategy(BaseModel):
    """Require AWS authentication via Boto3"""

    type: Literal["aws"] = "aws"


AuthStrategy = Optional[
    Union[
        EnvAuthStrategy,
        MultiEnvAuthStrategy,
        AwsAuthStrategy,
    ]
]


class Field(BaseModel):
    key: str
    label: str
    # "text" accepts any text
    format: Literal["json", "jsonpath", "text"]


class TextField(Field):
    type: Literal["text"] = "text"


class MultilineTextField(Field):
    type: Literal["text-multiline"] = "text-multiline"


class IntegerField(BaseModel):
    type: Literal["integer"] = "integer"
    key: str
    label: str


Field = Union[TextField, MultilineTextField, IntegerField]


class ProviderMetaclass(ModelMetaclass):
    """
    A metaclass that ensures all class attributes defined inline within the
    class definition are accessible and included in `Class.__dict__`.

    This is necessary because Pydantic drops any ClassVars that are defined as
    an instance field by a parent class, even if they are defined inline within
    the class definition. We encountered this case when `langchain` added a
    `name` attribute to a parent class shared by all `Provider`s, which caused
    `Provider.name` to be inaccessible. See #558 for more info.
    """

    def __new__(mcs, name, bases, namespace, **kwargs):
        cls = super().__new__(mcs, name, bases, namespace, **kwargs)
        for key in namespace:
            # skip private class attributes
            if key.startswith("_"):
                continue
            # skip class attributes already listed in `cls.__dict__`
            if key in cls.__dict__:
                continue

            setattr(cls, key, namespace[key])

        return cls


class BaseProvider(BaseModel, metaclass=ProviderMetaclass):
    #
    # pydantic config
    #
    class Config:
        extra = Extra.allow

    #
    # class attrs
    #
    id: ClassVar[str] = ...
    """ID for this provider class."""

    name: ClassVar[str] = ...
    """User-facing name of this provider."""

    models: ClassVar[List[str]] = ...
    """List of supported models by their IDs. For registry providers, this will
    be just ["*"]."""

    help: ClassVar[str] = None
    """Text to display in lieu of a model list for a registry provider that does
    not provide a list of models."""

    model_id_key: ClassVar[str] = ...
    """Kwarg expected by the upstream LangChain provider."""

    model_id_label: ClassVar[str] = ""
    """Human-readable label of the model ID."""

    pypi_package_deps: ClassVar[List[str]] = []
    """List of PyPi package dependencies."""

    auth_strategy: ClassVar[AuthStrategy] = None
    """Authentication/authorization strategy. Declares what credentials are
    required to use this model provider. Generally should not be `None`."""

    registry: ClassVar[bool] = False
    """Whether this provider is a registry provider."""

    fields: ClassVar[List[Field]] = []
    """User inputs expected by this provider when initializing it. Each `Field` `f`
    should be passed in the constructor as a keyword argument, keyed by `f.key`."""

    manages_history: ClassVar[bool] = False
    """Whether this provider manages its own conversation history upstream. If
    set to `True`, Jupyter AI will not pass the chat history to this provider
    when invoked."""

    persona: ClassVar[Optional[Persona]] = None
    """
    The **persona** of this provider, a struct that defines the name and avatar
    shown on agent replies in the chat UI. When set to `None`, `jupyter-ai` will
    choose a default persona when rendering agent messages by this provider.

    Because this field is set to `None` by default, `jupyter-ai` will render a
    default persona for all providers that are included natively with the
    `jupyter-ai` package. This field is reserved for Jupyter AI modules that
    serve a custom provider and want to distinguish it in the chat UI.
    """

    unsupported_slash_commands: ClassVar[set] = set()
    """
    A set of slash commands unsupported by this provider. Unsupported slash
    commands are not shown in the help message, and cannot be used while this
    provider is selected.
    """

    @classmethod
    def chat_models(self):
        """Models which are suitable for chat."""
        return self.models

    @classmethod
    def completion_models(self):
        """Models which are suitable for completions."""
        return self.models

    #
    # instance attrs
    #
    model_id: str
    prompt_templates: Dict[str, PromptTemplate]
    """Prompt templates for each output type. Can be overridden with
    `update_prompt_template`. The function `prompt_template`, in the base class,
    refers to this."""

    def __init__(self, *args, **kwargs):
        try:
            assert kwargs["model_id"]
        except:
            raise AssertionError(
                "model_id was not specified. Please specify it as a keyword argument."
            )

        model_kwargs = {}
        if self.__class__.model_id_key != "model_id":
            model_kwargs[self.__class__.model_id_key] = kwargs["model_id"]

        model_kwargs["prompt_templates"] = {
            "code": PromptTemplate.from_template(
                "{prompt}\n\nProduce output as source code only, "
                "with no text or explanation before or after it."
            ),
            "html": PromptTemplate.from_template(
                "{prompt}\n\nProduce output in HTML format only, "
                "with no markup before or afterward."
            ),
            "image": PromptTemplate.from_template(
                "{prompt}\n\nProduce output as an image only, "
                "with no text before or after it."
            ),
            "markdown": PromptTemplate.from_template(
                "{prompt}\n\nProduce output in markdown format only."
            ),
            "md": PromptTemplate.from_template(
                "{prompt}\n\nProduce output in markdown format only."
            ),
            "math": PromptTemplate.from_template(
                "{prompt}\n\nProduce output in LaTeX format only, "
                "with $$ at the beginning and end."
            ),
            "json": PromptTemplate.from_template(
                "{prompt}\n\nProduce output in JSON format only, "
                "with nothing before or after it."
            ),
            "text": PromptTemplate.from_template("{prompt}"),  # No customization
        }
        super().__init__(*args, **kwargs, **model_kwargs)

    async def _call_in_executor(self, *args, **kwargs) -> Coroutine[Any, Any, str]:
        """
        Calls self._call() asynchronously in a separate thread for providers
        without an async implementation. Requires the event loop to be running.
        """
        executor = ThreadPoolExecutor(max_workers=1)
        loop = asyncio.get_running_loop()
        _call_with_args = functools.partial(self._call, *args, **kwargs)
        return await loop.run_in_executor(executor, _call_with_args)

    async def _generate_in_executor(
        self, *args, **kwargs
    ) -> Coroutine[Any, Any, LLMResult]:
        """
        Calls self._generate() asynchronously in a separate thread for providers
        without an async implementation. Requires the event loop to be running.
        """
        executor = ThreadPoolExecutor(max_workers=1)
        loop = asyncio.get_running_loop()
        _call_with_args = functools.partial(self._generate, *args, **kwargs)
        return await loop.run_in_executor(executor, _call_with_args)

    @classmethod
    def is_api_key_exc(cls, _: Exception):
        """
        Determine if the exception is an API key error. Can be implemented by subclasses.
        """
        return False

    def update_prompt_template(self, format: str, template: str):
        """
        Changes the class-level prompt template for a given format.
        """
        self.prompt_templates[format] = PromptTemplate.from_template(template)

    def get_prompt_template(self, format) -> PromptTemplate:
        """
        Produce a prompt template suitable for use with a particular model, to
        produce output in a desired format.
        """

        if format in self.prompt_templates:
            return self.prompt_templates[format]
        else:
            return self.prompt_templates["text"]  # Default to plain format

    def get_chat_prompt_template(self) -> PromptTemplate:
        """
        Produce a prompt template optimised for chat conversation.
        The template should take two variables: history and input.
        """
        name = self.__class__.name
        if self.is_chat_provider:
            return ChatPromptTemplate.from_messages(
                [
                    SystemMessagePromptTemplate.from_template(
                        CHAT_SYSTEM_PROMPT
                    ).format(provider_name=name, local_model_id=self.model_id),
                    MessagesPlaceholder(variable_name="history"),
                    HumanMessagePromptTemplate.from_template("{input}"),
                ]
            )
        else:
            return PromptTemplate(
                input_variables=["history", "input"],
                template=CHAT_SYSTEM_PROMPT.format(
                    provider_name=name, local_model_id=self.model_id
                )
                + "\n\n"
                + CHAT_DEFAULT_TEMPLATE,
            )

    def get_completion_prompt_template(self) -> PromptTemplate:
        """
        Produce a prompt template optimised for inline code or text completion.
        The template should take variables: prefix, suffix, language, filename.
        """
        if self.is_chat_provider:
            return ChatPromptTemplate.from_messages(
                [
                    SystemMessagePromptTemplate.from_template(COMPLETION_SYSTEM_PROMPT),
                    HumanMessagePromptTemplate.from_template(
                        COMPLETION_DEFAULT_TEMPLATE, template_format="jinja2"
                    ),
                ]
            )
        else:
            return PromptTemplate(
                input_variables=["prefix", "suffix", "language", "filename"],
                template=COMPLETION_SYSTEM_PROMPT
                + "\n\n"
                + COMPLETION_DEFAULT_TEMPLATE,
                template_format="jinja2",
            )

    @property
    def is_chat_provider(self):
        return isinstance(self, BaseChatModel)

    @property
    def allows_concurrency(self):
        return True

    async def generate_inline_completions(
        self, request: InlineCompletionRequest
    ) -> InlineCompletionReply:
        chain = self._create_completion_chain()
        model_arguments = completion.template_inputs_from_request(request)
        suggestion = await chain.ainvoke(input=model_arguments)
        suggestion = completion.post_process_suggestion(suggestion, request)
        return InlineCompletionReply(
            list=InlineCompletionList(items=[{"insertText": suggestion}]),
            reply_to=request.number,
        )

    async def stream_inline_completions(
        self, request: InlineCompletionRequest
    ) -> AsyncIterator[InlineCompletionStreamChunk]:
        chain = self._create_completion_chain()
        token = completion.token_from_request(request, 0)
        model_arguments = completion.template_inputs_from_request(request)
        suggestion = ""

        # send an incomplete `InlineCompletionReply`, indicating to the
        # client that LLM output is about to streamed across this connection.
        yield InlineCompletionReply(
            list=InlineCompletionList(
                items=[
                    {
                        # insert text starts empty as we do not pre-generate any part
                        "insertText": "",
                        "isIncomplete": True,
                        "token": token,
                    }
                ]
            ),
            reply_to=request.number,
        )

        async for fragment in chain.astream(input=model_arguments):
            suggestion += fragment
            if suggestion.startswith("```"):
                if "\n" not in suggestion:
                    # we are not ready to apply post-processing
                    continue
                else:
                    suggestion = completion.post_process_suggestion(suggestion, request)
            elif suggestion.rstrip().endswith("```"):
                suggestion = completion.post_process_suggestion(suggestion, request)
            yield InlineCompletionStreamChunk(
                type="stream",
                response={"insertText": suggestion, "token": token},
                reply_to=request.number,
                done=False,
            )

        # finally, send a message confirming that we are done
        yield InlineCompletionStreamChunk(
            type="stream",
            response={"insertText": suggestion, "token": token},
            reply_to=request.number,
            done=True,
        )

    def _create_completion_chain(self) -> Runnable:
        prompt_template = self.get_completion_prompt_template()
        return prompt_template | self | StrOutputParser()


class AI21Provider(BaseProvider, AI21):
    id = "ai21"
    name = "AI21"
    models = [
        "j1-large",
        "j1-grande",
        "j1-jumbo",
        "j1-grande-instruct",
        "j2-large",
        "j2-grande",
        "j2-jumbo",
        "j2-grande-instruct",
        "j2-jumbo-instruct",
    ]
    model_id_key = "model"
    pypi_package_deps = ["ai21"]
    auth_strategy = EnvAuthStrategy(name="AI21_API_KEY")

    async def _acall(self, *args, **kwargs) -> Coroutine[Any, Any, str]:
        return await self._call_in_executor(*args, **kwargs)

    @classmethod
    def is_api_key_exc(cls, e: Exception):
        """
        Determine if the exception is an AI21 API key error.
        """
        if isinstance(e, ValueError):
            return "status code 401" in str(e)
        return False


class CohereProvider(BaseProvider, Cohere):
    id = "cohere"
    name = "Cohere"
    # Source: https://docs.cohere.com/reference/generate
    models = ["command", "command-nightly", "command-light", "command-light-nightly"]
    model_id_key = "model"
    pypi_package_deps = ["cohere"]
    auth_strategy = EnvAuthStrategy(name="COHERE_API_KEY")

    async def _acall(self, *args, **kwargs) -> Coroutine[Any, Any, str]:
        return await self._call_in_executor(*args, **kwargs)


class GPT4AllProvider(BaseProvider, GPT4All):
    def __init__(self, **kwargs):
        model = kwargs.get("model_id")
        if model == "ggml-gpt4all-l13b-snoozy":
            kwargs["backend"] = "llama"
        else:
            kwargs["backend"] = "gptj"

        kwargs["allow_download"] = False
        n_threads = kwargs.get("n_threads", None)
        if n_threads is not None:
            kwargs["n_threads"] = max(int(n_threads), 1)
        super().__init__(**kwargs)

    id = "gpt4all"
    name = "GPT4All"
    docs = "https://docs.gpt4all.io/gpt4all_python.html"
    models = [
        "ggml-gpt4all-j-v1.2-jazzy",
        "ggml-gpt4all-j-v1.3-groovy",
        # this one needs llama backend and has licence restriction
        "ggml-gpt4all-l13b-snoozy",
        "mistral-7b-openorca.Q4_0",
        "mistral-7b-instruct-v0.1.Q4_0",
        "gpt4all-falcon-q4_0",
        "wizardlm-13b-v1.2.Q4_0",
        "nous-hermes-llama2-13b.Q4_0",
        "gpt4all-13b-snoozy-q4_0",
        "mpt-7b-chat-merges-q4_0",
        "orca-mini-3b-gguf2-q4_0",
        "starcoder-q4_0",
        "rift-coder-v0-7b-q4_0",
        "em_german_mistral_v01.Q4_0",
    ]
    model_id_key = "model"
    pypi_package_deps = ["gpt4all"]
    auth_strategy = None
    fields = [IntegerField(key="n_threads", label="CPU thread count (optional)")]

    async def _acall(self, *args, **kwargs) -> Coroutine[Any, Any, str]:
        return await self._call_in_executor(*args, **kwargs)

    @property
    def allows_concurrency(self):
        # At present, GPT4All providers fail with concurrent messages. See #481.
        return False


# References for using HuggingFaceEndpoint and InferenceClient:
# https://huggingface.co/docs/huggingface_hub/main/en/package_reference/inference_client#huggingface_hub.InferenceClient
# https://github.com/langchain-ai/langchain/blob/master/libs/community/langchain_community/llms/huggingface_endpoint.py
class HfHubProvider(BaseProvider, HuggingFaceEndpoint):
    id = "huggingface_hub"
    name = "Hugging Face Hub"
    models = ["*"]
    model_id_key = "repo_id"
    help = (
        "See [https://huggingface.co/models](https://huggingface.co/models) for a list of models. "
        "Pass a model's repository ID as the model ID; for example, `huggingface_hub:ExampleOwner/example-model`."
    )
    # ipywidgets needed to suppress tqdm warning
    # https://stackoverflow.com/questions/67998191
    # tqdm is a dependency of huggingface_hub
    pypi_package_deps = ["huggingface_hub", "ipywidgets"]
    auth_strategy = EnvAuthStrategy(name="HUGGINGFACEHUB_API_TOKEN")
    registry = True

    # Override the parent's validate_environment with a custom list of valid tasks
    @root_validator()
    def validate_environment(cls, values: Dict) -> Dict:
        """Validate that api key and python package exists in environment."""
        try:
            huggingfacehub_api_token = get_from_dict_or_env(
                values, "huggingfacehub_api_token", "HUGGINGFACEHUB_API_TOKEN"
            )
        except Exception as e:
            raise ValueError(
                "Could not authenticate with huggingface_hub. "
                "Please check your API token."
            ) from e
        try:
            from huggingface_hub import InferenceClient

            values["client"] = InferenceClient(
                model=values["model"],
                timeout=values["timeout"],
                token=huggingfacehub_api_token,
                **values["server_kwargs"],
            )
        except ImportError:
            raise ValueError(
                "Could not import huggingface_hub python package. "
                "Please install it with `pip install huggingface_hub`."
            )
        return values

    # Handle text and image outputs
    def _call(
        self, prompt: str, stop: Optional[List[str]] = None, **kwargs: Any
    ) -> str:
        """Call out to Hugging Face Hub's inference endpoint.

        Args:
            prompt: The prompt to pass into the model.
            stop: Optional list of stop words to use when generating.

        Returns:
            The string or image generated by the model.

        Example:
            .. code-block:: python

                response = hf("Tell me a joke.")
        """
        invocation_params = self._invocation_params(stop, **kwargs)
        invocation_params["stop"] = invocation_params[
            "stop_sequences"
        ]  # porting 'stop_sequences' into the 'stop' argument
        response = self.client.post(
            json={"inputs": prompt, "parameters": invocation_params},
            stream=False,
            task=self.task,
        )

<<<<<<< HEAD
        try:
            if "generated_text" in str(response): 
                # text2 text or text-generation task
                response_text = json.loads(response.decode())[0]["generated_text"]
                # Maybe the generation has stopped at one of the stop sequences:
                # then we remove this stop sequence from the end of the generated text
                for stop_seq in invocation_params["stop_sequences"]:
                    if response_text[-len(stop_seq) :] == stop_seq:
                        response_text = response_text[: -len(stop_seq)]
                return response_text
            else:
                # text-to-image task
                # https://huggingface.co/docs/huggingface_hub/main/en/package_reference/inference_client#huggingface_hub.InferenceClient.text_to_image.example
                # Custom code for responding to image generation responses
=======
        try:  # check if this is a text-generation task
            response_text = json.loads(response.decode())[0]["generated_text"]
            # Maybe the generation has stopped at one of the stop sequences:
            # then we remove this stop sequence from the end of the generated text
            for stop_seq in invocation_params["stop_sequences"]:
                if response_text[-len(stop_seq) :] == stop_seq:
                    response_text = response_text[: -len(stop_seq)]
            return response_text
        except:  # if fails, then try to process as a text-to-image task
            # https://huggingface.co/docs/huggingface_hub/main/en/package_reference/inference_client#huggingface_hub.InferenceClient.text_to_image.example
            # Custom code for responding to image generation responses
            if type(response) == bytes:  # Is this an image
>>>>>>> e8023b44
                image = self.client.text_to_image(prompt)
                imageFormat = image.format  # Presume it's a PIL ImageFile
                mimeType = ""
                if imageFormat == "JPEG":
                    mimeType = "image/jpeg"
                elif imageFormat == "PNG":
                    mimeType = "image/png"
                elif imageFormat == "GIF":
                    mimeType = "image/gif"
                else:
                    raise ValueError(f"Unrecognized image format {imageFormat}")
                buffer = io.BytesIO()
                image.save(buffer, format=imageFormat)
                # # Encode image data to Base64 bytes, then decode bytes to str
<<<<<<< HEAD
                return mimeType + ";base64," + base64.b64encode(buffer.getvalue()).decode()
        except:  
            raise ValueError("Task not supported, only text-generation and text-to-image tasks are valid.")

=======
                return (
                    mimeType + ";base64," + base64.b64encode(buffer.getvalue()).decode()
                )
            else:
                raise ValueError(
                    "Task not supported, only text-generation and text-to-image tasks are valid."
                )
>>>>>>> e8023b44

    async def _acall(self, *args, **kwargs) -> Coroutine[Any, Any, str]:
        return await self._call_in_executor(*args, **kwargs)


class JsonContentHandler(LLMContentHandler):
    content_type = "application/json"
    accepts = "application/json"

    def __init__(self, request_schema, response_path):
        self.request_schema = json.loads(request_schema)
        self.response_path = response_path
        self.response_parser = parse(response_path)

    def replace_values(self, old_val, new_val, d: Dict[str, Any]):
        """Replaces values of a dictionary recursively."""
        for key, val in d.items():
            if val == old_val:
                d[key] = new_val
            if isinstance(val, dict):
                self.replace_values(old_val, new_val, val)

        return d

    def transform_input(self, prompt: str, model_kwargs: Dict) -> bytes:
        request_obj = copy.deepcopy(self.request_schema)
        self.replace_values("<prompt>", prompt, request_obj)
        request = json.dumps(request_obj).encode("utf-8")
        return request

    def transform_output(self, output: bytes) -> str:
        response_json = json.loads(output.read().decode("utf-8"))
        matches = self.response_parser.find(response_json)
        return matches[0].value


class SmEndpointProvider(BaseProvider, SagemakerEndpoint):
    id = "sagemaker-endpoint"
    name = "SageMaker endpoint"
    models = ["*"]
    model_id_key = "endpoint_name"
    model_id_label = "Endpoint name"
    # This all needs to be on one line of markdown, for use in a table
    help = (
        "Specify an endpoint name as the model ID. "
        "In addition, you must specify a region name, request schema, and response path. "
        "For more information, see the documentation about [SageMaker endpoints deployment](https://docs.aws.amazon.com/sagemaker/latest/dg/realtime-endpoints-deployment.html) "
        "and about [using magic commands with SageMaker endpoints](https://jupyter-ai.readthedocs.io/en/latest/users/index.html#using-magic-commands-with-sagemaker-endpoints)."
    )

    pypi_package_deps = ["boto3"]
    auth_strategy = AwsAuthStrategy()
    registry = True
    fields = [
        TextField(key="region_name", label="Region name (required)", format="text"),
        MultilineTextField(
            key="request_schema", label="Request schema (required)", format="json"
        ),
        TextField(
            key="response_path", label="Response path (required)", format="jsonpath"
        ),
    ]

    def __init__(self, *args, **kwargs):
        request_schema = kwargs.pop("request_schema")
        response_path = kwargs.pop("response_path")
        content_handler = JsonContentHandler(
            request_schema=request_schema, response_path=response_path
        )

        super().__init__(*args, **kwargs, content_handler=content_handler)

    async def _acall(self, *args, **kwargs) -> Coroutine[Any, Any, str]:
        return await self._call_in_executor(*args, **kwargs)


# See model ID list here: https://docs.aws.amazon.com/bedrock/latest/userguide/model-ids.html
class BedrockProvider(BaseProvider, Bedrock):
    id = "bedrock"
    name = "Amazon Bedrock"
    models = [
        "amazon.titan-text-express-v1",
        "amazon.titan-text-lite-v1",
        "ai21.j2-ultra-v1",
        "ai21.j2-mid-v1",
        "cohere.command-light-text-v14",
        "cohere.command-text-v14",
        "cohere.command-r-v1:0",
        "cohere.command-r-plus-v1:0",
        "meta.llama2-13b-chat-v1",
        "meta.llama2-70b-chat-v1",
        "meta.llama3-8b-instruct-v1:0",
        "meta.llama3-70b-instruct-v1:0",
        "mistral.mistral-7b-instruct-v0:2",
        "mistral.mixtral-8x7b-instruct-v0:1",
        "mistral.mistral-large-2402-v1:0",
    ]
    model_id_key = "model_id"
    pypi_package_deps = ["boto3"]
    auth_strategy = AwsAuthStrategy()
    fields = [
        TextField(
            key="credentials_profile_name",
            label="AWS profile (optional)",
            format="text",
        ),
        TextField(key="region_name", label="Region name (optional)", format="text"),
    ]

    async def _acall(self, *args, **kwargs) -> Coroutine[Any, Any, str]:
        return await self._call_in_executor(*args, **kwargs)


# See model ID list here: https://docs.aws.amazon.com/bedrock/latest/userguide/model-ids.html
class BedrockChatProvider(BaseProvider, BedrockChat):
    id = "bedrock-chat"
    name = "Amazon Bedrock Chat"
    models = [
        "anthropic.claude-v2",
        "anthropic.claude-v2:1",
        "anthropic.claude-instant-v1",
        "anthropic.claude-3-sonnet-20240229-v1:0",
        "anthropic.claude-3-haiku-20240307-v1:0",
        "anthropic.claude-3-opus-20240229-v1:0",
    ]
    model_id_key = "model_id"
    pypi_package_deps = ["boto3"]
    auth_strategy = AwsAuthStrategy()
    fields = [
        TextField(
            key="credentials_profile_name",
            label="AWS profile (optional)",
            format="text",
        ),
        TextField(key="region_name", label="Region name (optional)", format="text"),
    ]

    async def _acall(self, *args, **kwargs) -> Coroutine[Any, Any, str]:
        return await self._call_in_executor(*args, **kwargs)

    async def _agenerate(self, *args, **kwargs) -> Coroutine[Any, Any, LLMResult]:
        return await self._generate_in_executor(*args, **kwargs)

    @property
    def allows_concurrency(self):
        return not "anthropic" in self.model_id


class TogetherAIProvider(BaseProvider, Together):
    id = "togetherai"
    name = "Together AI"
    model_id_key = "model"
    models = [
        "Austism/chronos-hermes-13b",
        "DiscoResearch/DiscoLM-mixtral-8x7b-v2",
        "EleutherAI/llemma_7b",
        "Gryphe/MythoMax-L2-13b",
        "Meta-Llama/Llama-Guard-7b",
        "Nexusflow/NexusRaven-V2-13B",
        "NousResearch/Nous-Capybara-7B-V1p9",
        "NousResearch/Nous-Hermes-2-Yi-34B",
        "NousResearch/Nous-Hermes-Llama2-13b",
        "NousResearch/Nous-Hermes-Llama2-70b",
    ]
    pypi_package_deps = ["together"]
    auth_strategy = EnvAuthStrategy(name="TOGETHER_API_KEY")

    def __init__(self, **kwargs):
        model = kwargs.get("model_id")

        if model not in self.models:
            kwargs["responses"] = [
                "Model not supported! Please check model list with %ai list"
            ]

        super().__init__(**kwargs)

    def get_prompt_template(self, format) -> PromptTemplate:
        if format == "code":
            return PromptTemplate.from_template(
                "{prompt}\n\nProduce output as source code only, "
                "with no text or explanation before or after it."
            )
        return super().get_prompt_template(format)


# Baidu QianfanChat provider. temporarily living as a separate class until
class QianfanProvider(BaseProvider, QianfanChatEndpoint):
    id = "qianfan"
    name = "ERNIE-Bot"
    models = ["ERNIE-Bot", "ERNIE-Bot-4"]
    model_id_key = "model_name"
    pypi_package_deps = ["qianfan"]
    auth_strategy = MultiEnvAuthStrategy(names=["QIANFAN_AK", "QIANFAN_SK"])<|MERGE_RESOLUTION|>--- conflicted
+++ resolved
@@ -657,7 +657,6 @@
             task=self.task,
         )
 
-<<<<<<< HEAD
         try:
             if "generated_text" in str(response): 
                 # text2 text or text-generation task
@@ -672,20 +671,6 @@
                 # text-to-image task
                 # https://huggingface.co/docs/huggingface_hub/main/en/package_reference/inference_client#huggingface_hub.InferenceClient.text_to_image.example
                 # Custom code for responding to image generation responses
-=======
-        try:  # check if this is a text-generation task
-            response_text = json.loads(response.decode())[0]["generated_text"]
-            # Maybe the generation has stopped at one of the stop sequences:
-            # then we remove this stop sequence from the end of the generated text
-            for stop_seq in invocation_params["stop_sequences"]:
-                if response_text[-len(stop_seq) :] == stop_seq:
-                    response_text = response_text[: -len(stop_seq)]
-            return response_text
-        except:  # if fails, then try to process as a text-to-image task
-            # https://huggingface.co/docs/huggingface_hub/main/en/package_reference/inference_client#huggingface_hub.InferenceClient.text_to_image.example
-            # Custom code for responding to image generation responses
-            if type(response) == bytes:  # Is this an image
->>>>>>> e8023b44
                 image = self.client.text_to_image(prompt)
                 imageFormat = image.format  # Presume it's a PIL ImageFile
                 mimeType = ""
@@ -700,20 +685,10 @@
                 buffer = io.BytesIO()
                 image.save(buffer, format=imageFormat)
                 # # Encode image data to Base64 bytes, then decode bytes to str
-<<<<<<< HEAD
                 return mimeType + ";base64," + base64.b64encode(buffer.getvalue()).decode()
         except:  
             raise ValueError("Task not supported, only text-generation and text-to-image tasks are valid.")
 
-=======
-                return (
-                    mimeType + ";base64," + base64.b64encode(buffer.getvalue()).decode()
-                )
-            else:
-                raise ValueError(
-                    "Task not supported, only text-generation and text-to-image tasks are valid."
-                )
->>>>>>> e8023b44
 
     async def _acall(self, *args, **kwargs) -> Coroutine[Any, Any, str]:
         return await self._call_in_executor(*args, **kwargs)
