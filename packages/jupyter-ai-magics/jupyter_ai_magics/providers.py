--- conflicted
+++ resolved
@@ -37,7 +37,6 @@
     OpenAIChat,
     QianfanLLMEndpoint,
     SagemakerEndpoint,
-    QianfanLLMEndpoint,
 )
 from langchain.llms.sagemaker_endpoint import LLMContentHandler
 from langchain.llms.utils import enforce_stop_tokens
@@ -712,14 +711,7 @@
 class QianfanProvider(BaseProvider, QianfanChatEndpoint):
     id = "qianfan"
     name = "ERNIE-Bot"
-<<<<<<< HEAD
-    models = [
-        "ERNIE-Bot",
-        "ERNIE-Bot-4"
-    ]
-=======
     models = ["ERNIE-Bot", "ERNIE-Bot-4"]
->>>>>>> 00a834db
     model_id_key = "model_name"
     pypi_package_deps = ["qianfan"]
     auth_strategy = MultiEnvAuthStrategy(names=["QIANFAN_AK", "QIANFAN_SK"])