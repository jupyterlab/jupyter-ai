--- conflicted
+++ resolved
@@ -16,11 +16,7 @@
     OpenAIEmbeddings,
     QianfanEmbeddingsEndpoint,
 )
-<<<<<<< HEAD
 from langchain_nvidia_ai_endpoints import NVIDIAEmbeddings
-from langchain.pydantic_v1 import BaseModel, Extra
-=======
->>>>>>> 814eb446
 
 
 class BaseEmbeddingsProvider(BaseModel):
