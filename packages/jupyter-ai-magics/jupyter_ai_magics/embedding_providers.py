--- conflicted
+++ resolved
@@ -5,12 +5,8 @@
     AuthStrategy,
     AwsAuthStrategy,
     EnvAuthStrategy,
-<<<<<<< HEAD
-    Field, MultiEnvAuthStrategy,
-=======
     Field,
     MultiEnvAuthStrategy,
->>>>>>> 00a834db
 )
 from langchain.embeddings import (
     BedrockEmbeddings,
@@ -135,13 +131,9 @@
     pypi_package_deps = ["gpt4all"]
 
 
-<<<<<<< HEAD
-class QianfanEmbeddingsEndpointProvider(BaseEmbeddingsProvider, QianfanEmbeddingsEndpoint):
-=======
 class QianfanEmbeddingsEndpointProvider(
     BaseEmbeddingsProvider, QianfanEmbeddingsEndpoint
 ):
->>>>>>> 00a834db
     id = "qianfan"
     name = "ERNIE-Bot"
     models = ["ERNIE-Bot", "ERNIE-Bot-4"]
