--- conflicted
+++ resolved
@@ -122,11 +122,7 @@
     ip.extension_manager.load_extension("jupyter_ai_magics")
     ai_magics = ip.magics_manager.registry["AiMagics"]
     ai_magics.transcript = [AI1, H1, AI2, H2, AI3]
-<<<<<<< HEAD
     ip.run_line_magic("ai", "reset")
-    assert ai_magics.transcript == []
-=======
-    result = ip.run_line_magic("ai", "reset")
     assert ai_magics.transcript == []
 
 
@@ -192,5 +188,4 @@
         json_data = bundle.get("application/json") or bundle.get("text/json")
         if isinstance(json_data, str):
             json_data = json.loads(json_data)
-        assert json_data == data
->>>>>>> dd2e8c1d
+        assert json_data == data