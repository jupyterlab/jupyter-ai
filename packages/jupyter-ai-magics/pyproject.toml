--- conflicted
+++ resolved
@@ -25,15 +25,9 @@
     "importlib_metadata>=5.2.0",
     "langchain>=0.3.0,<0.4.0",
     "langchain_community>=0.3.0,<0.4.0",
-<<<<<<< HEAD
-    # pydantic>=2.7.4 is required by langchain >=0.3.0
-    # pydantic>=2.9.0 is required by ollama >=0.4.0
-    "pydantic>=2.9.0,<3",
-=======
     # pydantic <2.10.0 raises a "protected namespaces" error in JAI
     # - See: https://docs.pydantic.dev/latest/api/config/#pydantic.config.ConfigDict.protected_namespaces
     "pydantic>=2.10.0,<3",
->>>>>>> 110311b8
     # click>=8.1 is required by dask>=2023.11.0
     "click>=8.1.0,<9",
     "jsonpath-ng>=1.5.3,<2",
