from logging import Logger
from typing import Any, Dict, Optional, Type

from jupyter_ai.config_manager import ConfigManager
from jupyter_ai_magics.providers import BaseProvider


class LLMHandlerMixin:
    """Base class containing shared methods and attributes used by LLM handler classes."""

    handler_kind: str
    settings: dict
    log: Logger

    @property
    def jai_config_manager(self) -> ConfigManager:
        return self.settings["jai_config_manager"]

    @property
    def model_parameters(self) -> Dict[str, Dict[str, Any]]:
        return self.settings["model_parameters"]

    def __init__(self, *args, **kwargs) -> None:
        super().__init__(*args, **kwargs)
        self._llm: Optional[BaseProvider] = None
        self._llm_params = None

<<<<<<< HEAD
    def get_llm_chain(self):
        lm_provider = self.config_manager.completions_lm_provider
        lm_provider_params = self.config_manager.completions_lm_provider_params
=======
    def get_llm(self) -> Optional[BaseProvider]:
        lm_provider = self.jai_config_manager.lm_provider
        lm_provider_params = self.jai_config_manager.lm_provider_params
>>>>>>> 9c8046c7

        if not lm_provider or not lm_provider_params:
            return None

        curr_lm_id = (
            f'{self._llm.id}:{lm_provider_params["model_id"]}' if self._llm else None
        )
        next_lm_id = (
            f'{lm_provider.id}:{lm_provider_params["model_id"]}'
            if lm_provider
            else None
        )

        should_recreate_llm = False
        if curr_lm_id != next_lm_id:
            self.log.info(
                f"Switching {self.handler_kind} language model from {curr_lm_id} to {next_lm_id}."
            )
            should_recreate_llm = True
        elif self._llm_params != lm_provider_params:
            self.log.info(
                f"{self.handler_kind} model params changed, updating the llm chain."
            )
            should_recreate_llm = True

        if should_recreate_llm:
            self._llm = self.create_llm(lm_provider, lm_provider_params)
            self._llm_params = lm_provider_params

        return self._llm

    def get_model_parameters(
        self, provider: Type[BaseProvider], provider_params: Dict[str, str]
    ):
        return self.model_parameters.get(
            f"{provider.id}:{provider_params['model_id']}", {}
        )

    def create_llm(
        self, provider: Type[BaseProvider], provider_params: Dict[str, str]
    ) -> BaseProvider:
        unified_parameters = {
            **provider_params,
            **(self.get_model_parameters(provider, provider_params)),
        }
        llm = provider(**unified_parameters)

        return llm<|MERGE_RESOLUTION|>--- conflicted
+++ resolved
@@ -25,15 +25,9 @@
         self._llm: Optional[BaseProvider] = None
         self._llm_params = None
 
-<<<<<<< HEAD
-    def get_llm_chain(self):
+    def get_llm(self) -> Optional[BaseProvider]:
         lm_provider = self.config_manager.completions_lm_provider
         lm_provider_params = self.config_manager.completions_lm_provider_params
-=======
-    def get_llm(self) -> Optional[BaseProvider]:
-        lm_provider = self.jai_config_manager.lm_provider
-        lm_provider_params = self.jai_config_manager.lm_provider_params
->>>>>>> 9c8046c7
 
         if not lm_provider or not lm_provider_params:
             return None
