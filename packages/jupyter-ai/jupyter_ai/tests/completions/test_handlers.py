--- conflicted
+++ resolved
@@ -34,14 +34,9 @@
         self.application = Application()
         self.messages = []
         self.tasks = []
-        self.settings["jai_config_manager"] = SimpleNamespace(
-<<<<<<< HEAD
-            completions_lm_provider=MockProvider,
-            completions_lm_provider_params={"model_id": "model"},
-=======
-            lm_provider=lm_provider or MockProvider,
-            lm_provider_params=lm_provider_params or {"model_id": "model"},
->>>>>>> 9c8046c7
+        self.settings["config_manager"] = SimpleNamespace(
+            completions_lm_provider=lm_provider or MockProvider,
+            completions_lm_provider_params=lm_provider_params or {"model_id": "model"},
         )
         self.settings["jai_event_loop"] = SimpleNamespace(
             create_task=lambda x: self.tasks.append(x)
