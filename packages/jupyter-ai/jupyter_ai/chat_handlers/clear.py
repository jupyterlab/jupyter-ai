from jupyter_ai.models import ClearMessage

from .base import BaseChatHandler, SlashCommandRoutingType


class ClearChatHandler(BaseChatHandler):
    """Clear the chat panel and show the help menu"""

    id = "clear"
    name = "Clear chat messages"
    help = "Clear the chat window"
    routing_type = SlashCommandRoutingType(slash_id="clear")

    uses_llm = False

    def __init__(self, *args, **kwargs):
        super().__init__(*args, **kwargs)

    async def process_message(self, _):
        # Clear chat
        for handler in self._root_chat_handlers.values():
            if not handler:
                continue

            handler.broadcast_message(ClearMessage())
<<<<<<< HEAD
=======
            self._chat_history.clear()
            self.llm_chat_memory.clear()
>>>>>>> 29e2a479
            break

        # re-send help message
        self.send_help_message()<|MERGE_RESOLUTION|>--- conflicted
+++ resolved
@@ -23,12 +23,4 @@
                 continue
 
             handler.broadcast_message(ClearMessage())
-<<<<<<< HEAD
-=======
-            self._chat_history.clear()
-            self.llm_chat_memory.clear()
->>>>>>> 29e2a479
-            break
-
-        # re-send help message
-        self.send_help_message()+            break