--- conflicted
+++ resolved
@@ -165,12 +165,8 @@
                 return "tools"
             return "__end__"
 
-<<<<<<< HEAD
 
         def get_tools(file_paths: list) -> list:
-=======
-        def get_tools(file_paths):
->>>>>>> 1aaa56f0
             """Get all tool objects from the tool files"""
             if len(file_paths) > 0:
                 tool_names = []
