--- conflicted
+++ resolved
@@ -104,12 +104,8 @@
             return
         return file_paths
 
-<<<<<<< HEAD
 
     def useLLMwithTools(self, query: str) -> str:
-=======
-    def useLLMwithTools(self, query):
->>>>>>> d5e6cd4c
         """
         LangGraph documentation : https://langchain-ai.github.io/langgraph/tutorials/introduction/
         The code below:
