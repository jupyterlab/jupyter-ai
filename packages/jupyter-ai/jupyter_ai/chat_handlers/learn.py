--- conflicted
+++ resolved
@@ -184,10 +184,6 @@
                     return
 
         # Make sure the path exists.
-<<<<<<< HEAD
-        if not len(args.path) == 1:
-            self.reply(f"{self.parser.format_usage()}", chat, message)
-=======
         if not (len(args.path) == 1 and args.path[0]):
             no_path_arg_message = (
                 "Please specify a directory or pattern you would like to "
@@ -199,25 +195,18 @@
                 "- Learn on files in the root directory: `/learn *`\n"
                 "- Learn all python files under the root directory recursively: `/learn **/*.py`"
             )
-            self.reply(f"{self.parser.format_usage()}\n\n {no_path_arg_message}")
->>>>>>> b3a5f8cd
+            self.reply(f"{self.parser.format_usage()}\n\n {no_path_arg_message}", chat)
             return
         short_path = args.path[0]
         load_path = os.path.join(self.output_dir, short_path)
         if not os.path.exists(load_path):
-<<<<<<< HEAD
-            response = f"Sorry, that path doesn't exist: {load_path}"
-            self.reply(response, chat, message)
-            return
-=======
             try:
                 # check if globbing the load path will return anything
                 next(iglob(load_path))
             except StopIteration:
                 response = f"Sorry, that path doesn't exist: {load_path}"
-                self.reply(response, message)
+                self.reply(response, chat, message)
                 return
->>>>>>> b3a5f8cd
 
         # delete and relearn index if embedding model was changed
         await self.delete_and_relearn(chat)
@@ -234,17 +223,11 @@
                 )
             else:
                 self.save()
-<<<<<<< HEAD
-                response = f"""🎉 I have learned documents at **{load_path}** and I am ready to answer questions about them.
-                    You can ask questions about these docs by prefixing your message with **/ask**."""
-        self.reply(response, chat, message)
-=======
                 response = """🎉 I have learned documents at **%s** and I am ready to answer questions about them.
                     You can ask questions about these docs by prefixing your message with **/ask**.""" % (
                     load_path.replace("*", r"\*")
                 )
-        self.reply(response, message)
->>>>>>> b3a5f8cd
+        self.reply(response, chat, message)
 
     def _build_list_response(self):
         if not self.metadata.dirs:
