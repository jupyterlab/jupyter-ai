import argparse
import json
import os
from glob import iglob
from typing import Any, Coroutine, List, Optional, Tuple

from dask.distributed import Client as DaskClient
from jupyter_ai.document_loaders.directory import (
    EXCLUDE_DIRS,
    arxiv_to_text,
    get_embeddings,
    split,
)
from jupyter_ai.document_loaders.splitter import ExtensionSplitter, NotebookSplitter
from jupyter_ai.models import (
    DEFAULT_CHUNK_OVERLAP,
    DEFAULT_CHUNK_SIZE,
    HumanChatMessage,
    IndexedDir,
    IndexMetadata,
)
from jupyter_core.paths import jupyter_data_dir
from jupyter_core.utils import ensure_dir_exists
from langchain.schema import BaseRetriever, Document
from langchain.text_splitter import (
    LatexTextSplitter,
    MarkdownTextSplitter,
    PythonCodeTextSplitter,
    RecursiveCharacterTextSplitter,
)
from langchain_community.vectorstores import FAISS

from .base import BaseChatHandler, SlashCommandRoutingType

INDEX_SAVE_DIR = os.path.join(jupyter_data_dir(), "jupyter_ai", "indices")
METADATA_SAVE_PATH = os.path.join(INDEX_SAVE_DIR, "metadata.json")


class LearnChatHandler(BaseChatHandler):
    id = "learn"
    name = "Learn Local Data"
    help = "Teach Jupyternaut about files on your system"
    routing_type = SlashCommandRoutingType(slash_id="learn")

    uses_llm = True

    def __init__(self, *args, **kwargs):
        super().__init__(*args, **kwargs)
        excluded_dirs = ", ".join(EXCLUDE_DIRS)
        self.parser.prog = "/learn"
        self.parser.add_argument(
            "-a",
            "--all-files",
            action="store_true",
            help=f"Include hidden files, hidden directories, and excluded directories ({excluded_dirs})",
        )
        self.parser.add_argument(
            "-v", "--verbose", action="store_true", help="Increase verbosity"
        )
        self.parser.add_argument(
            "-d",
            "--delete",
            action="store_true",
            help="Delete everything previously learned",
        )
        self.parser.add_argument(
            "-l",
            "--list",
            action="store_true",
            help="List directories previously learned",
        )
        self.parser.add_argument(
            "-r",
            "--remote",
            action="store",
            default=None,
            type=str,
            help="Learn a remote document; currently only *arxiv* is supported",
        )
        self.parser.add_argument(
            "-c",
            "--chunk-size",
            action="store",
            default=DEFAULT_CHUNK_SIZE,
            type=int,
            help="Max number of characters in chunk",
        )
        self.parser.add_argument(
            "-o",
            "--chunk-overlap",
            action="store",
            default=DEFAULT_CHUNK_OVERLAP,
            type=int,
            help="Number of characters overlapping between chunks, helpful to ensure text is not split mid-word or mid-sentence",
        )
        self.parser.add_argument("path", nargs=argparse.REMAINDER)
        self.index_name = "default"
        self.index = None
        self.metadata = IndexMetadata(dirs=[])
        self.prev_em_id = None

        self._ensure_dirs()
        self._load()

    def _ensure_dirs(self):
        ensure_dir_exists(INDEX_SAVE_DIR, mode=0o700)

    def _load(self):
        """Loads the vector store."""
        if self.index is not None:
            return

        try:
            embeddings = self.get_embedding_model()
            if not embeddings:
                return

            index_path = os.path.join(INDEX_SAVE_DIR, self.index_name + ".faiss")
            if os.path.exists(index_path):
                self.index = FAISS.load_local(
                    INDEX_SAVE_DIR,
                    embeddings,
                    index_name=self.index_name,
                    allow_dangerous_deserialization=True,
                )
            else:
<<<<<<< HEAD
                self.log.info("No existing vector index found. You may create one using `/learn`.")
=======
                self.log.info(
                    "No existing vector index found. You may create one using `/learn`."
                )
>>>>>>> bb69b89f
            self.load_metadata()
        except Exception as e:
            self.log.error(
                "Could not load vector index from disk. Full exception details printed below."
            )
            self.log.error(e)

    async def process_message(self, message: HumanChatMessage):
        # If no embedding provider has been selected
        em_provider_cls, em_provider_args = self.get_embedding_provider()
        if not em_provider_cls:
            self.reply(
                "Sorry, please select an embedding provider before using the `/learn` command."
            )
            return

        args = self.parse_args(message)
        if args is None:
            return

        if args.delete:
            self.delete()
            self.reply(f"👍 I have deleted everything I previously learned.", message)
            return

        if args.list:
            self.reply(self._build_list_response())
            return

        if args.remote:
            remote_type = args.remote.lower()
            if remote_type == "arxiv":
                try:
                    id = args.path[0]
                    args.path = [arxiv_to_text(id, self.output_dir)]
                    self.reply(
                        f"Learning arxiv file with id **{id}**, saved in **{args.path[0]}**.",
                        message,
                    )
                except ModuleNotFoundError as e:
                    self.log.error(e)
                    self.reply(
                        "No `arxiv` package found. " "Install with `pip install arxiv`."
                    )
                    return
                except Exception as e:
                    self.log.error(e)
                    self.reply(
                        "An error occurred while processing the arXiv file. "
                        f"Please verify that the arxiv id {id} is correct."
                    )
                    return

        # Make sure the path exists.
        if not (len(args.path) == 1 and args.path[0]):
            no_path_arg_message = (
                "Please specify a directory or pattern you would like to "
                'learn on. "/learn" supports directories relative to '
                "the root (or preferred dir, if set) and Unix-style "
                "wildcard matching.\n\n"
                "Examples:\n"
                "- Learn on the root directory recursively: `/learn .`\n"
                "- Learn on files in the root directory: `/learn *`\n"
                "- Learn all python files under the root directory recursively: `/learn **/*.py`"
            )
            self.reply(f"{self.parser.format_usage()}\n\n {no_path_arg_message}")
            return
        short_path = args.path[0]
        load_path = os.path.join(self.output_dir, short_path)
        if not os.path.exists(load_path):
            try:
                # check if globbing the load path will return anything
                next(iglob(load_path))
            except StopIteration:
                response = f"Sorry, that path doesn't exist: {load_path}"
                self.reply(response, message)
                return

        # delete and relearn index if embedding model was changed
        await self.delete_and_relearn()

        with self.pending(f"Loading and splitting files for {load_path}", message):
            try:
                await self.learn_dir(
                    load_path, args.chunk_size, args.chunk_overlap, args.all_files
                )
            except Exception as e:
                response = """Learn documents in **{}** failed. {}.""".format(
                    load_path.replace("*", r"\*"),
                    str(e),
                )
            else:
                self.save()
                response = """🎉 I have learned documents at **%s** and I am ready to answer questions about them.
                    You can ask questions about these docs by prefixing your message with **/ask**.""" % (
                    load_path.replace("*", r"\*")
                )
        self.reply(response, message)

    def _build_list_response(self):
        if not self.metadata.dirs:
            return "There are no docs that have been learned yet."

        dirs = [dir.path for dir in self.metadata.dirs]
        dir_list = "\n- " + "\n- ".join(dirs) + "\n\n"
        message = f"""I can answer questions from docs in these directories:
        {dir_list}"""
        return message

    async def learn_dir(
        self, path: str, chunk_size: int, chunk_overlap: int, all_files: bool = False
    ):
        dask_client: DaskClient = await self.dask_client_future
        splitter_kwargs = {"chunk_size": chunk_size, "chunk_overlap": chunk_overlap}
        splitters = {
            ".py": PythonCodeTextSplitter(**splitter_kwargs),
            ".md": MarkdownTextSplitter(**splitter_kwargs),
            ".tex": LatexTextSplitter(**splitter_kwargs),
            ".ipynb": NotebookSplitter(**splitter_kwargs),
        }
        splitter = ExtensionSplitter(
            splitters=splitters,
            default_splitter=RecursiveCharacterTextSplitter(
                **splitter_kwargs  # type:ignore[arg-type]
            ),
        )

        delayed = split(path, all_files, splitter=splitter)
        doc_chunks = await dask_client.compute(delayed)
        em_provider_cls, em_provider_args = self.get_embedding_provider()
        delayed = get_embeddings(doc_chunks, em_provider_cls, em_provider_args)
        embedding_records = await dask_client.compute(delayed)
        if self.index:
            self.index.add_embeddings(*embedding_records)
        else:
            self.create(*embedding_records)

        self._add_dir_to_metadata(path, chunk_size, chunk_overlap)
        self.prev_em_id = em_provider_cls.id + ":" + em_provider_args["model_id"]

    def _add_dir_to_metadata(self, path: str, chunk_size: int, chunk_overlap: int):
        dirs = self.metadata.dirs
        index = next((i for i, dir in enumerate(dirs) if dir.path == path), None)
        if not index:
            dirs.append(
                IndexedDir(
                    path=path, chunk_size=chunk_size, chunk_overlap=chunk_overlap
                )
            )
        self.metadata.dirs = dirs

    async def delete_and_relearn(self):
        """Delete the vector store and relearn all indexed directories if
        necessary. If the embedding model is unchanged, this method does
        nothing."""
        if not self.metadata.dirs:
            self.delete()
            return

        em_provider_cls, em_provider_args = self.get_embedding_provider()
        curr_em_id = em_provider_cls.id + ":" + em_provider_args["model_id"]
        prev_em_id = self.prev_em_id

        # TODO: Fix this condition to read the previous EM id from some
        # persistent source. Right now, we just skip this validation on server
        # init, meaning a user could switch embedding models in the config file
        # directly and break their instance.
        if (prev_em_id is None) or (prev_em_id == curr_em_id):
            return

        self.log.info(
            f"Switching embedding provider from {prev_em_id} to {curr_em_id}."
        )
        message = f"""🔔 Hi there, it seems like you have updated the embeddings
        model from `{prev_em_id}` to `{curr_em_id}`. I have to re-learn the
        documents you had previously submitted for learning. Please wait to use
        the **/ask** command until I am done with this task."""

        self.reply(message)

        metadata = self.metadata
        self.delete()
        await self.relearn(metadata)
        self.prev_em_id = curr_em_id

    def delete(self):
        self.index = None
        self.metadata = IndexMetadata(dirs=[])
        paths = [
            os.path.join(INDEX_SAVE_DIR, self.index_name + ext)
            for ext in [".pkl", ".faiss"]
        ]
        for path in paths:
            if os.path.isfile(path):
                os.remove(path)

    async def relearn(self, metadata: IndexMetadata):
        # Index all dirs in the metadata
        if not metadata.dirs:
            return

        for dir in metadata.dirs:
            # TODO: do not relearn directories in serial, but instead
            # concurrently or in parallel
            await self.learn_dir(
                dir.path, dir.chunk_size, dir.chunk_overlap, all_files=False
            )

        self.save()

        dir_list = (
            "\n- " + "\n- ".join([dir.path for dir in self.metadata.dirs]) + "\n\n"
        )
        message = f"""🎉 I am done learning docs in these directories:
        {dir_list} I am ready to answer questions about them.
        You can ask me about these documents by starting your message with **/ask**."""
        self.reply(message)

    def create(
        self,
        embedding_records: List[Tuple[str, List[float]]],
        metadatas: Optional[List[dict]] = None,
    ):
        embeddings = self.get_embedding_model()
        if not embeddings:
            return
        self.index = FAISS.from_embeddings(
            text_embeddings=embedding_records, embedding=embeddings, metadatas=metadatas
        )
        self.save()

    def save(self):
        if self.index is not None:
            self.index.save_local(INDEX_SAVE_DIR, index_name=self.index_name)

        self.save_metadata()

    def save_metadata(self):
        with open(METADATA_SAVE_PATH, "w") as f:
            f.write(self.metadata.model_dump_json())

    def load_metadata(self):
        if not os.path.exists(METADATA_SAVE_PATH):
            return

        with open(METADATA_SAVE_PATH, encoding="utf-8") as f:
            j = json.loads(f.read())
            self.metadata = IndexMetadata(**j)

    async def aget_relevant_documents(
        self, query: str
    ) -> Coroutine[Any, Any, List[Document]]:
        if not self.index:
            return []  # type:ignore[return-value]

        await self.delete_and_relearn()
        docs = self.index.similarity_search(query)
        return docs

    def get_embedding_provider(self):
        return self.config_manager.em_provider, self.config_manager.em_provider_params

    def get_embedding_model(self):
        em_provider_cls, em_provider_args = self.get_embedding_provider()
        if em_provider_cls is None:
            return None

        return em_provider_cls(**em_provider_args)


class Retriever(BaseRetriever):
    learn_chat_handler: LearnChatHandler = None  # type:ignore[assignment]

    def _get_relevant_documents(  # type:ignore[override]
        self, query: str
    ) -> List[Document]:
        raise NotImplementedError()

    async def _aget_relevant_documents(  # type:ignore[override]
        self, query: str
    ) -> Coroutine[Any, Any, List[Document]]:
        docs = await self.learn_chat_handler.aget_relevant_documents(query)
        return docs<|MERGE_RESOLUTION|>--- conflicted
+++ resolved
@@ -124,13 +124,9 @@
                     allow_dangerous_deserialization=True,
                 )
             else:
-<<<<<<< HEAD
-                self.log.info("No existing vector index found. You may create one using `/learn`.")
-=======
                 self.log.info(
                     "No existing vector index found. You may create one using `/learn`."
                 )
->>>>>>> bb69b89f
             self.load_metadata()
         except Exception as e:
             self.log.error(
