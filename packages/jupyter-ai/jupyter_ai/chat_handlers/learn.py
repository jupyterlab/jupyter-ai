--- conflicted
+++ resolved
@@ -118,11 +118,7 @@
             if remote_type == "arxiv":
                 try:
                     id = args.path[0]
-<<<<<<< HEAD
                     args.path = [arxiv_to_text(id, self.output_dir)]
-=======
-                    args.path = [arxiv_to_text(id, self._output_dir)]
->>>>>>> b4480f9b
                     self.reply(
                         f"Learning arxiv file with id **{id}**, saved in **{args.path[0]}**.",
                         message,
@@ -146,11 +142,7 @@
             self.reply(f"{self.parser.format_usage()}", message)
             return
         short_path = args.path[0]
-<<<<<<< HEAD
         load_path = os.path.join(self.output_dir, short_path)
-=======
-        load_path = os.path.join(self._output_dir, short_path)
->>>>>>> b4480f9b
         if not os.path.exists(load_path):
             response = f"Sorry, that path doesn't exist: {load_path}"
             self.reply(response, message)
