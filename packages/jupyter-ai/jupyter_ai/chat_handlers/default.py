--- conflicted
+++ resolved
@@ -1,19 +1,8 @@
 import asyncio
-<<<<<<< HEAD
-import time
-from typing import Any, Dict, Optional, Type
-from uuid import uuid4
-=======
-from typing import Dict, Type
->>>>>>> c2333d92
+from typing import Dict, Optional, Type
 
 from jupyter_ai.models import HumanChatMessage
 from jupyter_ai_magics.providers import BaseProvider
-<<<<<<< HEAD
-from langchain_core.messages import AIMessageChunk
-from langchain_core.outputs.generation import GenerationChunk
-=======
->>>>>>> c2333d92
 from langchain_core.runnables import ConfigurableFieldSpec
 from langchain_core.runnables.history import RunnableWithMessageHistory
 
@@ -69,65 +58,7 @@
             )
         self.llm_chain = runnable
 
-<<<<<<< HEAD
-    def _start_stream(self, human_msg: HumanChatMessage, chat: Optional[YChat]) -> str:
-        """
-        Sends an `agent-stream` message to indicate the start of a response
-        stream. Returns the ID of the message, denoted as the `stream_id`.
-        """
-        if chat is not None:
-            stream_id = self.write_message(chat, "")
-        else:
-            stream_id = uuid4().hex
-            stream_msg = AgentStreamMessage(
-                id=stream_id,
-                time=time.time(),
-                body="",
-                reply_to=human_msg.id,
-                persona=self.persona,
-                complete=False,
-            )
-            for handler in self._root_chat_handlers.values():
-                if not handler:
-                    continue
-
-                handler.broadcast_message(stream_msg)
-                break
-
-        return stream_id
-
-    def _send_stream_chunk(
-        self,
-        stream_id: str,
-        content: str,
-        chat: YChat | None,
-        complete: bool = False,
-        metadata: Dict[str, Any] = {},
-    ):
-        """
-        Sends an `agent-stream-chunk` message containing content that should be
-        appended to an existing `agent-stream` message with ID `stream_id`.
-        """
-        if chat is not None:
-            self.write_message(chat, content, stream_id)
-        else:
-            stream_chunk_msg = AgentStreamChunkMessage(
-                id=stream_id,
-                content=content,
-                stream_complete=complete,
-                metadata=metadata,
-            )
-            for handler in self._root_chat_handlers.values():
-                if not handler:
-                    continue
-
-                handler.broadcast_message(stream_chunk_msg)
-                break
-
     async def process_message(self, message: HumanChatMessage, chat: Optional[YChat]):
-=======
-    async def process_message(self, message: HumanChatMessage):
->>>>>>> c2333d92
         self.get_llm_chain()
         assert self.llm_chain
 
@@ -142,65 +73,7 @@
             inputs["context"] = context_prompt
             inputs["input"] = self.replace_prompt(inputs["input"])
 
-<<<<<<< HEAD
-        # start with a pending message
-        with self.pending("Generating response", message, chat=chat) as pending_message:
-            # stream response in chunks. this works even if a provider does not
-            # implement streaming, as `astream()` defaults to yielding `_call()`
-            # when `_stream()` is not implemented on the LLM class.
-            metadata_handler = MetadataCallbackHandler()
-            chunk_generator = self.llm_chain.astream(
-                inputs,
-                config={
-                    "configurable": {"last_human_msg": message},
-                    "callbacks": [metadata_handler],
-                },
-            )
-            stream_interrupted = False
-            async for chunk in chunk_generator:
-                if not received_first_chunk:
-                    # when receiving the first chunk, close the pending message and
-                    # start the stream.
-                    self.close_pending(pending_message, chat=chat)
-                    stream_id = self._start_stream(message, chat)
-                    received_first_chunk = True
-                    self.message_interrupted[stream_id] = asyncio.Event()
-
-                if self.message_interrupted[stream_id].is_set():
-                    try:
-                        # notify the model provider that streaming was interrupted
-                        # (this is essential to allow the model to stop generating)
-                        await chunk_generator.athrow(GenerationInterrupted())
-                    except GenerationInterrupted:
-                        # do not let the exception bubble up in case if
-                        # the provider did not handle it
-                        pass
-                    stream_interrupted = True
-                    break
-
-                if isinstance(chunk, AIMessageChunk) and isinstance(chunk.content, str):
-                    self._send_stream_chunk(stream_id, chunk.content, chat)
-                elif isinstance(chunk, str):
-                    self._send_stream_chunk(stream_id, chunk, chat)
-                else:
-                    self.log.error(f"Unrecognized type of chunk yielded: {type(chunk)}")
-                    break
-
-            # complete stream after all chunks have been streamed
-            stream_tombstone = (
-                "\n\n(AI response stopped by user)" if stream_interrupted else ""
-            )
-            self._send_stream_chunk(
-                stream_id,
-                stream_tombstone,
-                chat,
-                complete=True,
-                metadata=metadata_handler.jai_metadata,
-            )
-            del self.message_interrupted[stream_id]
-=======
-        await self.stream_reply(inputs, message)
->>>>>>> c2333d92
+        await self.stream_reply(inputs, message, chat=chat)
 
     async def make_context_prompt(self, human_msg: HumanChatMessage) -> str:
         return "\n\n".join(
