import hashlib
import itertools
import os
<<<<<<< HEAD
=======
import shutil
>>>>>>> 2df7d189
import tarfile
from pathlib import Path
from typing import List

import dask
from langchain.document_loaders import ArxivLoader, PyPDFLoader
from langchain.schema import Document
from langchain.text_splitter import TextSplitter


# Download a single tar file from arXiv and store in a temp folder for RAG, then run learn on it.
def arxiv_to_text(id):  # id is numbers after "arXiv" in arXiv:xxxx.xxxxx
    try:
        import datetime

        import arxiv
    except ModuleNotFoundError as e:
        print("Missing package: arxiv, datetime")
    # Get the paper from arxiv
    outfile = id + datetime.datetime.now().strftime("_%Y-%m-%d-%H-%M") + ".tex"
    client = arxiv.Client()
    paper = next(arxiv.Client().results(arxiv.Search(id_list=[id])))
    paper.download_source(dirpath="", filename="downloaded-paper.tar.gz")
    # Extract tex files from downloaded tar file
    with tarfile.open("downloaded-paper.tar.gz") as tar:
        tex_list = []
        for member in tar:
            if member.isfile() and member.name.lower().endswith(".tex"):
                tex_list.append(member.name)
                tar.extract(member, path="")
    # Concatenate all tex files
    with open(outfile, "w") as wfd:
        for f in tex_list:
            with open(f) as infile:
                wfd.write(infile.read())
            os.remove(f)

    outfile_path = os.path.realpath(outfile)
    os.remove("downloaded-paper.tar.gz")
    return outfile_path


# Uses pypdf which is used by PyPDFLoader from langchain
def pdf_to_text(path):
    pages = PyPDFLoader(path)
    text = "\n \n".join([page.page_content for page in pages.load_and_split()])
    return text


def path_to_doc(path):
    with open(str(path)) as f:
        if os.path.splitext(path)[1].lower() == ".pdf":
            text = pdf_to_text(path)
        else:
            text = f.read()
        m = hashlib.sha256()
        m.update(text.encode("utf-8"))
        metadata = {"path": str(path), "sha256": m.digest(), "extension": path.suffix}
        return Document(page_content=text, metadata=metadata)


# Unless /learn has the "all files" option passed in, files and directories beginning with '.' are excluded
EXCLUDE_DIRS = {
    "node_modules",
    "lib",
    "build",
}
SUPPORTED_EXTS = {
    ".py",
    ".md",
    ".R",
    ".Rmd",
    ".jl",
    ".sh",
    ".ipynb",
    ".js",
    ".ts",
    ".jsx",
    ".tsx",
    ".txt",
    ".html",
    ".pdf",
    ".tex",  # added for raw latex files from arxiv
}


def split_document(document, splitter: TextSplitter) -> List[Document]:
    return splitter.split_documents([document])


def flatten(*chunk_lists):
    return list(itertools.chain(*chunk_lists))


def split(path, all_files: bool, splitter):
    chunks = []

    # Check if the path points to a single file
    if os.path.isfile(path):
        dir = os.path.dirname(path)
        filenames = [os.path.basename(path)]
    else:
        for dir, subdirs, filenames in os.walk(path):
            # Filter out hidden filenames, hidden directories, and excluded directories,
            # unless "all files" are requested
            if not all_files:
                subdirs[:] = [
                    d for d in subdirs if not (d[0] == "." or d in EXCLUDE_DIRS)
                ]
                filenames = [f for f in filenames if not f[0] == "."]

    for filename in filenames:
        filepath = Path(os.path.join(dir, filename))
        # Lower case everything to make sure file extension comparisons are not case sensitive
        if filepath.suffix.lower() not in {j.lower() for j in SUPPORTED_EXTS}:
            continue

        document = dask.delayed(path_to_doc)(filepath)
        chunk = dask.delayed(split_document)(document, splitter)
        chunks.append(chunk)

    flattened_chunks = dask.delayed(flatten)(*chunks)
    return flattened_chunks


def join(embeddings):
    embedding_records = []
    metadatas = []

    for embedding_record, metadata in embeddings:
        embedding_records.append(embedding_record)
        metadatas.append(metadata)

    return (embedding_records, metadatas)


def embed_chunk(chunk, em_provider_cls, em_provider_args):
    em = em_provider_cls(**em_provider_args)
    metadata = chunk.metadata
    content = chunk.page_content
    embedding = em.embed_query(content)
    return ((content, embedding), metadata)


# TODO: figure out how to declare the typing of this fn
# dask.delayed.Delayed doesn't work, nor does dask.Delayed
def get_embeddings(chunks, em_provider_cls, em_provider_args):
    # split documents in parallel w.r.t. each file
    embeddings = []

    # compute embeddings in parallel
    for chunk in chunks:
        embedding = dask.delayed(embed_chunk)(chunk, em_provider_cls, em_provider_args)
        embeddings.append(embedding)

    return dask.delayed(join)(embeddings)<|MERGE_RESOLUTION|>--- conflicted
+++ resolved
@@ -1,10 +1,6 @@
 import hashlib
 import itertools
 import os
-<<<<<<< HEAD
-=======
-import shutil
->>>>>>> 2df7d189
 import tarfile
 from pathlib import Path
 from typing import List
