--- conflicted
+++ resolved
@@ -144,17 +144,11 @@
       <ScrollContainer sx={{ flexGrow: 1 }}>
         <ChatMessages
           messages={messages}
-<<<<<<< HEAD
           chatHandler={chatHandler}
-          rmRegistry={renderMimeRegistry}
-        />
-        <PendingMessages messages={pendingMessages} chatHandler={chatHandler} />
-=======
           rmRegistry={renderMimeRegistry}
           messageFooter={messageFooter}
         />
-        <PendingMessages messages={pendingMessages} />
->>>>>>> 512d6422
+        <PendingMessages messages={pendingMessages} chatHandler={chatHandler} />
       </ScrollContainer>
       <ChatInput
         chatHandler={chatHandler}
