import CodeCompletionContextStore, {
  IGlobalStore
} from '../contexts/code-completion-context-store';
import { ICell } from '../types/cell';
import { makeObservable, computed } from 'mobx';
<<<<<<< HEAD
=======

export type BigCodeServiceStreamResponseItem = {
  token: {
    id: number;
    text: string;
    logprob: number;
    special: boolean;
  };
  generated_text: string | null;
  details: null;
};

export type BigCodeServiceNotStreamResponse = {
  generated_text: string;
}[];
>>>>>>> b5a0ada1

/**
 * Generates the appropriate prompt string based on the cell type.
 * The cell type can be either 'code' or 'markdown'.
 *
 * @param {ICell} cell - The cell object which includes the type and content.
 * @returns {string} The generated prompt string for the cell.
 */
<<<<<<< HEAD

class Bigcode {
  spaceCount: number;
  private _prompt: string;

  constructor(private store: IGlobalStore) {
    makeObservable(this);
    this.spaceCount = 0;
    this._prompt = '';
  }

  @computed get bigcodeUrl() {
    return this.store.bigcodeUrl;
  }

  @computed get accessToken() {
    return this.store.accessToken;
  }

  @computed get maxTokens() {
    return this.store.maxPromptToken;
  }

=======
class Bigcode {
  spaceCount: number;
  private _prompt: string;

  constructor(private store: IGlobalStore) {
    makeObservable(this);
    this.spaceCount = 0;
    this._prompt = '';
  }

  @computed get bigcodeUrl() {
    return this.store.bigcodeUrl;
  }

  @computed get accessToken() {
    return this.store.accessToken;
  }

  @computed get maxTokens() {
    return this.store.maxPromptToken;
  }

>>>>>>> b5a0ada1
  get prompt() {
    return this._prompt;
  }

<<<<<<< HEAD
  async fetchStream() {
=======
  async fetchStream(stream: true): Promise<ReadableStream<Uint8Array>>;
  async fetchStream(stream: false): Promise<BigCodeServiceNotStreamResponse>;
  async fetchStream(
    stream = false
  ): Promise<ReadableStream<Uint8Array> | BigCodeServiceNotStreamResponse> {
>>>>>>> b5a0ada1
    if (!this.bigcodeUrl || !this.accessToken) {
      alert('BigCode service URL or Huggingface Access Token not set.');
      throw new Error(
        'BigCode service URL or Huggingface Access Token not set.'
      );
    }

    if (!this._prompt) {
      throw new Error('Prompt is null');
    }

    const bodyData = {
      inputs: this.prompt,
<<<<<<< HEAD
      stream: true,
=======
      stream,
>>>>>>> b5a0ada1
      parameters: {
        temperature: 0.01,
        return_full_text: false,
        max_tokens: this.maxTokens,
        stop: ['<jupyter_output>']
      }
    };

    const response = await fetch(this.bigcodeUrl, {
      method: 'POST',
      headers: {
        'Content-Type': 'application/json',
        Authorization: `Bearer ${this.accessToken}`
      },
      body: JSON.stringify(bodyData)
    });

    if (!response || !response.ok) {
      throw new Error(await response.json());
    }

    const streamData = response.body;

    if (!streamData) {
      throw new Error(await response.json());
    }

<<<<<<< HEAD
    return streamData;
=======
    return stream ? streamData : response.json();
>>>>>>> b5a0ada1
  }

  getPromptForCell = (cell: ICell): string => {
    let cellPrompt = '';
    switch (cell.type) {
      case 'code':
        cellPrompt += '<jupyter_code>';
        break;
      case 'markdown':
        cellPrompt += '<jupyter_text>';
        break;
      case 'output':
        cellPrompt += '<jupyter_output>';
        break;
    }
    return cellPrompt + cell.content;
  };

  countSpaces(str: string) {
    const matches = str.match(/ /g);
    this.spaceCount = matches ? matches.length : 0;
  }

  constructContinuationPrompt(context: ICell[] | null) {
    if (!context || context.length === 0) {
      return null;
    }

    let prompt = '';
    for (let i = context.length - 1; i >= 0; i--) {
      prompt = this.getPromptForCell(context[i]) + prompt;
      this.countSpaces(prompt);
      if (this.spaceCount > this.maxTokens) {
        break;
      }
    }
    this._prompt = '<start_jupyter>' + prompt;
  }
}

export default new Bigcode(CodeCompletionContextStore);<|MERGE_RESOLUTION|>--- conflicted
+++ resolved
@@ -3,8 +3,6 @@
 } from '../contexts/code-completion-context-store';
 import { ICell } from '../types/cell';
 import { makeObservable, computed } from 'mobx';
-<<<<<<< HEAD
-=======
 
 export type BigCodeServiceStreamResponseItem = {
   token: {
@@ -20,7 +18,6 @@
 export type BigCodeServiceNotStreamResponse = {
   generated_text: string;
 }[];
->>>>>>> b5a0ada1
 
 /**
  * Generates the appropriate prompt string based on the cell type.
@@ -29,8 +26,6 @@
  * @param {ICell} cell - The cell object which includes the type and content.
  * @returns {string} The generated prompt string for the cell.
  */
-<<<<<<< HEAD
-
 class Bigcode {
   spaceCount: number;
   private _prompt: string;
@@ -53,43 +48,15 @@
     return this.store.maxPromptToken;
   }
 
-=======
-class Bigcode {
-  spaceCount: number;
-  private _prompt: string;
-
-  constructor(private store: IGlobalStore) {
-    makeObservable(this);
-    this.spaceCount = 0;
-    this._prompt = '';
-  }
-
-  @computed get bigcodeUrl() {
-    return this.store.bigcodeUrl;
-  }
-
-  @computed get accessToken() {
-    return this.store.accessToken;
-  }
-
-  @computed get maxTokens() {
-    return this.store.maxPromptToken;
-  }
-
->>>>>>> b5a0ada1
   get prompt() {
     return this._prompt;
   }
 
-<<<<<<< HEAD
-  async fetchStream() {
-=======
   async fetchStream(stream: true): Promise<ReadableStream<Uint8Array>>;
   async fetchStream(stream: false): Promise<BigCodeServiceNotStreamResponse>;
   async fetchStream(
     stream = false
   ): Promise<ReadableStream<Uint8Array> | BigCodeServiceNotStreamResponse> {
->>>>>>> b5a0ada1
     if (!this.bigcodeUrl || !this.accessToken) {
       alert('BigCode service URL or Huggingface Access Token not set.');
       throw new Error(
@@ -103,11 +70,7 @@
 
     const bodyData = {
       inputs: this.prompt,
-<<<<<<< HEAD
-      stream: true,
-=======
       stream,
->>>>>>> b5a0ada1
       parameters: {
         temperature: 0.01,
         return_full_text: false,
@@ -135,13 +98,9 @@
       throw new Error(await response.json());
     }
 
-<<<<<<< HEAD
-    return streamData;
-=======
     return stream ? streamData : response.json();
->>>>>>> b5a0ada1
   }
-
+ d
   getPromptForCell = (cell: ICell): string => {
     let cellPrompt = '';
     switch (cell.type) {
