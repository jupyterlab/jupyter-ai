import { IAutocompletionRegistry } from '@jupyter/chat';
import {
  JupyterFrontEnd,
  JupyterFrontEndPlugin,
  ILayoutRestorer
} from '@jupyterlab/application';

import {
  IWidgetTracker,
  ReactWidget,
  IThemeManager,
  MainAreaWidget,
  ICommandPalette
} from '@jupyterlab/apputils';
import { IDocumentWidget } from '@jupyterlab/docregistry';
import { IGlobalAwareness } from '@jupyter/collaboration';
import type { Awareness } from 'y-protocols/awareness';
import { buildChatSidebar } from './widgets/chat-sidebar';
import { SelectionWatcher } from './selection-watcher';
import { ChatHandler } from './chat_handler';
import { buildErrorWidget } from './widgets/chat-error';
import { completionPlugin } from './completions';
import { statusItemPlugin } from './status';
import {
  IJaiCompletionProvider,
  IJaiCore,
  IJaiMessageFooter,
  IJaiTelemetryHandler
} from './tokens';
import { IRenderMimeRegistry } from '@jupyterlab/rendermime';
import { ActiveCellManager } from './contexts/active-cell-context';
import { autocompletion } from './slash-autocompletion';
import { Signal } from '@lumino/signaling';
import { menuPlugin } from './plugins/menu-plugin';
import { buildAiSettings } from './widgets/settings-widget';

export type DocumentTracker = IWidgetTracker<IDocumentWidget>;

export namespace CommandIDs {
  /**
   * Command to focus the input.
   */
  export const focusChatInput = 'jupyter-ai:focus-chat-input';
  /**
   * Command to open the AI settings.
   */
  export const openAiSettings = 'jupyter-ai:open-settings';
}

/**
 * Initialization data for the jupyter_ai extension.
 */
const plugin: JupyterFrontEndPlugin<IJaiCore> = {
  id: '@jupyter-ai/core:plugin',
  autoStart: true,
  requires: [IRenderMimeRegistry],
  optional: [
    ICommandPalette,
    IGlobalAwareness,
    ILayoutRestorer,
    IThemeManager,
    IJaiCompletionProvider,
    IJaiMessageFooter,
    IJaiTelemetryHandler
  ],
  provides: IJaiCore,
  activate: async (
    app: JupyterFrontEnd,
    rmRegistry: IRenderMimeRegistry,
    palette: ICommandPalette | null,
    globalAwareness: Awareness | null,
    restorer: ILayoutRestorer | null,
    themeManager: IThemeManager | null,
    completionProvider: IJaiCompletionProvider | null,
    messageFooter: IJaiMessageFooter | null,
    telemetryHandler: IJaiTelemetryHandler | null
  ) => {
    /**
     * Initialize selection watcher singleton
     */
    const selectionWatcher = new SelectionWatcher(app.shell);

    /**
     * Initialize active cell manager singleton
     */
    const activeCellManager = new ActiveCellManager(app.shell);

    /**
     * Initialize chat handler, open WS connection
     */
    const chatHandler = new ChatHandler();

    const openInlineCompleterSettings = () => {
      app.commands.execute('settingeditor:open', {
        query: 'Inline Completer'
      });
    };

    const focusInputSignal = new Signal<unknown, void>({});

    // Create a AI settings widget.
    let aiSettings: MainAreaWidget<ReactWidget>;
    let settingsWidget: ReactWidget;
    try {
      await chatHandler.initialize();
      settingsWidget = buildAiSettings(
        rmRegistry,
        completionProvider,
        openInlineCompleterSettings
      );
    } catch (e) {
      settingsWidget = buildErrorWidget(themeManager);
    }

    // Add a command to open settings widget in main area.
    app.commands.addCommand(CommandIDs.openAiSettings, {
      execute: () => {
        if (!aiSettings || aiSettings.isDisposed) {
          aiSettings = new MainAreaWidget({ content: settingsWidget });
          aiSettings.id = 'jupyter-ai-settings';
          aiSettings.title.label = 'AI settings';
          aiSettings.title.closable = true;
        }
        if (!aiSettings.isAttached) {
          app?.shell.add(aiSettings, 'main');
        }
        app.shell.activateById(aiSettings.id);
      },
      label: 'AI settings'
    });

    if (palette) {
      palette.addItem({
        category: 'jupyter-ai',
        command: CommandIDs.openAiSettings
      });
    }

    let chatWidget: ReactWidget;
    try {
      chatWidget = buildChatSidebar(
        selectionWatcher,
        chatHandler,
        globalAwareness,
        themeManager,
        rmRegistry,
        completionProvider,
        openInlineCompleterSettings,
        activeCellManager,
        focusInputSignal,
        messageFooter,
        telemetryHandler,
        app.serviceManager.user
      );
    } catch (e) {
      chatWidget = buildErrorWidget(themeManager);
    }

    /**
     * Add Chat widget to right sidebar
     */
    app.shell.add(chatWidget, 'left', { rank: 2000 });

    if (restorer) {
      restorer.add(chatWidget, 'jupyter-ai-chat');
    }

    // Define jupyter-ai commands
    app.commands.addCommand(CommandIDs.focusChatInput, {
      execute: () => {
        app.shell.activateById(chatWidget.id);
        focusInputSignal.emit();
      },
      label: 'Focus the jupyter-ai chat'
    });

    return {
      activeCellManager,
      chatHandler,
      chatWidget,
      selectionWatcher
    };
  }
};

<<<<<<< HEAD
/**
 * Add slash commands to collaborative chat.
 */
const collaborative_autocompletion: JupyterFrontEndPlugin<void> = {
  id: '@jupyter-ai/core:autocompletion',
  autoStart: true,
  requires: [IAutocompletionRegistry],
  activate: async (
    app: JupyterFrontEnd,
    autocompletionRegistry: IAutocompletionRegistry
  ) => {
    autocompletionRegistry.add('ai', autocompletion);
  }
};

export default [
  plugin,
  statusItemPlugin,
  completionPlugin,
  menuPlugin,
  collaborative_autocompletion
];
=======
export default [plugin, statusItemPlugin, completionPlugin, menuPlugin];

export * from './contexts';
export * from './tokens';
>>>>>>> b3a5f8cd
<|MERGE_RESOLUTION|>--- conflicted
+++ resolved
@@ -183,7 +183,6 @@
   }
 };
 
-<<<<<<< HEAD
 /**
  * Add slash commands to collaborative chat.
  */
@@ -206,9 +205,6 @@
   menuPlugin,
   collaborative_autocompletion
 ];
-=======
-export default [plugin, statusItemPlugin, completionPlugin, menuPlugin];
 
 export * from './contexts';
-export * from './tokens';
->>>>>>> b3a5f8cd
+export * from './tokens';