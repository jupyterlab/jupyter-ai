[build-system]
requires = ["hatchling>=1.4.0", "jupyterlab~=4.0", "hatch-nodejs-version"]
build-backend = "hatchling.build"

[project]
name = "jupyter_ai"
readme = "README.md"
license = { file = "LICENSE" }
requires-python = ">=3.8"
classifiers = [
    "Framework :: Jupyter",
    "Framework :: Jupyter :: JupyterLab",
    "Framework :: Jupyter :: JupyterLab :: 4",
    "Framework :: Jupyter :: JupyterLab :: Extensions",
    "Framework :: Jupyter :: JupyterLab :: Extensions :: Prebuilt",
    "License :: OSI Approved :: BSD License",
    "Programming Language :: Python",
    "Programming Language :: Python :: 3",
    "Programming Language :: Python :: 3.8",
    "Programming Language :: Python :: 3.9",
    "Programming Language :: Python :: 3.10",
    "Programming Language :: Python :: 3.11",
    "Programming Language :: Python :: 3.12",
]
dependencies = [
    "jupyter_server>=1.6,<3",
    "jupyterlab~=4.0",
    "aiosqlite>=0.18",
    "importlib_metadata>=5.2.0",
    "jupyter_ai_magics>=2.13.0",
    "dask[distributed]",
    "faiss-cpu<=1.8.0",          # Not distributed by official repo
    "typing_extensions>=4.5.0",
    "traitlets>=5.0",
<<<<<<< HEAD
    "deepmerge>=1.0",
    "jupyterlab-collaborative-chat",
=======
    "deepmerge>=2.0,<3",
>>>>>>> b3a5f8cd
]

dynamic = ["version", "description", "authors", "urls", "keywords"]

[project.entry-points."jupyter_ai.default_tasks"]
core_default_tasks = "jupyter_ai:tasks"

[project.optional-dependencies]
test = [
    "jupyter-server[test]>=1.6,<3",
    "coverage",
    "pytest",
    "pytest-asyncio",
    "pytest-cov",
    "pytest-tornasync",
    "pytest-jupyter",
    "syrupy~=4.0.8",
    "types-jsonschema",
    "mypy",
]

dev = ["jupyter_ai_magics[dev]"]

all = ["jupyter_ai_magics[all]", "pypdf", "arxiv"]

[tool.hatch.version]
source = "nodejs"

[tool.hatch.metadata.hooks.nodejs]
fields = ["description", "authors", "urls"]

[tool.hatch.build.targets.sdist]
artifacts = ["jupyter_ai/labextension"]
exclude = [".github", "binder"]

[tool.hatch.build.targets.wheel.shared-data]
"jupyter_ai/labextension" = "share/jupyter/labextensions/@jupyter-ai/core"
"install.json" = "share/jupyter/labextensions/@jupyter-ai/core/install.json"
"jupyter-config/server-config" = "etc/jupyter/jupyter_server_config.d"
"jupyter-config/nb-config" = "etc/jupyter/jupyter_notebook_config.d"

[tool.hatch.build.hooks.version]
path = "jupyter_ai/_version.py"

[tool.hatch.build.hooks.jupyter-builder]
dependencies = ["hatch-jupyter-builder>=0.5"]
build-function = "hatch_jupyter_builder.npm_builder"
ensured-targets = [
    "jupyter_ai/labextension/static/style.js",
    "jupyter_ai/labextension/package.json",
]
skip-if-exists = ["jupyter_ai/labextension/static/style.js"]

[tool.hatch.build.hooks.jupyter-builder.build-kwargs]
build_cmd = "build:prod"
npm = ["jlpm"]

[tool.hatch.build.hooks.jupyter-builder.editable-build-kwargs]
build_cmd = "install:extension"
npm = ["jlpm"]
source_dir = "src"
build_dir = "jupyter_ai/labextension"<|MERGE_RESOLUTION|>--- conflicted
+++ resolved
@@ -32,12 +32,8 @@
     "faiss-cpu<=1.8.0",          # Not distributed by official repo
     "typing_extensions>=4.5.0",
     "traitlets>=5.0",
-<<<<<<< HEAD
-    "deepmerge>=1.0",
+    "deepmerge>=2.0,<3",
     "jupyterlab-collaborative-chat",
-=======
-    "deepmerge>=2.0,<3",
->>>>>>> b3a5f8cd
 ]
 
 dynamic = ["version", "description", "authors", "urls", "keywords"]
