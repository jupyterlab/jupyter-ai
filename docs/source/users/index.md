--- conflicted
+++ resolved
@@ -499,11 +499,7 @@
     alt='Screen shot of "/learn docs/" command and a response.'
     class="screenshot" />
 
-<<<<<<< HEAD
-The `/learn` command also supports unix shell-style wildcard matching. This allows fine-grained file selection for learning. For example, to learn on only notebooks in a directory you can use `/learn **/*.ipynb` and all notebooks within your base (or preferred directory if set) will be indexed, while all other file extensions will be ignored.
-=======
 The `/learn` command also supports unix shell-style wildcard matching. This allows fine-grained file selection for learning. For example, to learn on only notebooks in all directories you can use `/learn **/*.ipynb` and all notebooks within your base (or preferred directory if set) will be indexed, while all other file extensions will be ignored.
->>>>>>> 03cca3dd
 
 :::{warning}
 :name: unix shell-style wildcard matching
