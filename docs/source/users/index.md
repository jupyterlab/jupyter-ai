# Users

Welcome to the user documentation for Jupyter AI.

If you are interested in contributing to Jupyter AI,
please see our {doc}`contributor's guide </contributors/index>`.

If you would like to build applications that enhance Jupyter AI,
please see the {doc}`developer's guide </developers/index>`.

## Prerequisites

You can run Jupyter AI on any system that can run a supported Python version
from 3.8 to 3.11, including recent Windows, macOS, and Linux versions.

If you use `conda`, you can install Python 3.11 in your environment by running:

```
conda install python=3.11
```

The `jupyter_ai` package, which provides the lab extension and user interface in
JupyterLab, depends on JupyterLab 4. If upgrading to JupyterLab 4 is not
possible in your environment, you should install `jupyter_ai` v1.x instead.
See "Installation" for more details.

:::{attention}
:name: jupyter-lab-3-end-of-maintenance
JupyterLab 3 will reach its end of maintenance date on May 15, 2024, anywhere on Earth. As a result, we will not backport new features to the v1 branch supporting JupyterLab 3 after this date. Fixes for critical issues will still be backported until December 31, 2024. If you are still using JupyterLab 3, we strongly encourage you to **upgrade to JupyterLab 4 as soon as possible**. For more information, see [JupyterLab 3 end of maintenance](https://blog.jupyter.org/jupyterlab-3-end-of-maintenance-879778927db2) on the Jupyter Blog.
:::

You can install JupyterLab using `pip` or `conda`.

1. via `pip`:

```
# change 4.0 to 3.0 if you need JupyterLab 3
pip install jupyterlab~=4.0
```

2. via `conda`:

```
# change 4.0 to 3.0 if you need JupyterLab 3
conda config --add channels conda-forge
conda config --set channel_priority strict
conda install jupyterlab~=4.0
```

The `jupyter_ai_magics` package, which provides exclusively the IPython magics,
does not depend on JupyterLab or `jupyter_ai`. You can install
`jupyter_ai_magics` without installing `jupyterlab` or `jupyter_ai`.
If you have both `jupyter_ai_magics` and `jupyter_ai` installed, you should
have the same version of each, to avoid errors.

Jupyter AI internally uses Pydantic v1 and should work with either Pydantic
version 1 or version 2. For compatibility, developers using Pydantic V2
should import classes using the `pydantic.v1` package. See the
[LangChain Pydantic migration plan](https://python.langchain.com/docs/guides/pydantic_compatibility)
for advice about how developers should use `v1` to avoid mixing v1 and v2
classes in their code.

## Installation

### Installation via `pip`

To install the JupyterLab extension, you can run:

```
pip install jupyter-ai
```

The latest major version of `jupyter-ai`, v2, only supports JupyterLab 4. If you
need support for JupyterLab 3, you should install `jupyter-ai` v1 instead:

```
pip install jupyter-ai~=1.0
```

If you are not using JupyterLab and you only want to install the Jupyter AI `%%ai` magic, you can run:

```
$ pip install jupyter-ai-magics
```

`jupyter-ai` depends on `jupyter-ai-magics`, so installing `jupyter-ai`
automatically installs `jupyter-ai-magics`.

### Installation via `pip` or `conda` in a Conda environment (recommended)

We highly recommend installing both JupyterLab and Jupyter AI within an isolated
Conda environment to avoid clobbering Python packages in your existing Python
environment.

First, install
[conda](https://conda.io/projects/conda/en/latest/user-guide/install/index.html)
and create an environment that uses Python 3.11:

    $ conda create -n jupyter-ai python=3.11
    $ conda activate jupyter-ai

Then, use `conda` to install JupyterLab and Jupyter AI in this Conda environment.

    $ conda install -c conda-forge jupyter-ai  # or,
    $ conda install conda-forge::jupyter-ai

When starting JupyterLab with Jupyter AI, make sure to activate the Conda
environment first:

```
conda activate jupyter-ai
jupyter lab
```

## Uninstallation

If you installed Jupyter AI using `pip`, to remove the extension, run:

    $ pip uninstall jupyter-ai

or

    $ pip uninstall jupyter-ai-magics

If you installed Jupyter AI using `conda`, you can remove it by running:

    $ conda remove jupyter-ai

or

    $ conda remove jupyter-ai-magics

## Model providers

Jupyter AI supports a wide range of model providers and models. To use Jupyter AI with a particular provider, you must install its Python packages and set its API key (or other credentials) in your environment or in the chat interface.

Jupyter AI supports the following model providers:

| Provider            | Provider ID          | Environment variable(s)    | Python package(s)               |
|---------------------|----------------------|----------------------------|---------------------------------|
| AI21                | `ai21`               | `AI21_API_KEY`             | `ai21`                          |
| Anthropic           | `anthropic`          | `ANTHROPIC_API_KEY`        | `langchain-anthropic`           |
| Anthropic (chat)    | `anthropic-chat`     | `ANTHROPIC_API_KEY`        | `langchain-anthropic`           |
| Bedrock             | `bedrock`            | N/A                        | `boto3`                         |
| Bedrock (chat)      | `bedrock-chat`       | N/A                        | `boto3`                         |
| Cohere              | `cohere`             | `COHERE_API_KEY`           | `cohere`                        |
| ERNIE-Bot           | `qianfan`            | `QIANFAN_AK`, `QIANFAN_SK` | `qianfan`                       |
| Gemini              | `gemini`             | `GOOGLE_API_KEY`           | `langchain-google-genai`        |
| GPT4All             | `gpt4all`            | N/A                        | `gpt4all`                       |
| Hugging Face Hub    | `huggingface_hub`    | `HUGGINGFACEHUB_API_TOKEN` | `huggingface_hub`, `ipywidgets`, `pillow` |
| NVIDIA              | `nvidia-chat`        | `NVIDIA_API_KEY`           | `langchain_nvidia_ai_endpoints` |
| OpenAI              | `openai`             | `OPENAI_API_KEY`           | `langchain-openai`              |
| OpenAI (chat)       | `openai-chat`        | `OPENAI_API_KEY`           | `langchain-openai`              |
| SageMaker           | `sagemaker-endpoint` | N/A                        | `boto3`                         |

The environment variable names shown above are also the names of the settings keys used when setting up the chat interface.
If multiple variables are listed for a provider, **all** must be specified.

To use the Bedrock models, you need access to the Bedrock service. For more information, see the
[Amazon Bedrock Homepage](https://aws.amazon.com/bedrock/).

To use Bedrock models, you will need to authenticate via
[boto3](https://github.com/boto/boto3).

You need the `pillow` Python package to use Hugging Face Hub's text-to-image models.

You can find a list of Hugging Face's models at [https://huggingface.co/models](https://huggingface.co/models).

To use NVIDIA models, create a free account with the [NVIDIA NGC service](https://catalog.ngc.nvidia.com/), which hosts AI solution catalogs, containers, models, and more. Navigate to Catalog > [AI Foundation Models](https://catalog.ngc.nvidia.com/ai-foundation-models), and select a model with an API endpoint. Click "API" on the model's detail page, and click "Generate Key". Save this key, and set it as the environment variable `NVIDIA_API_KEY` to access any of the model endpoints.

SageMaker endpoint names are created when you deploy a model. For more information, see
["Create your endpoint and deploy your model"](https://docs.aws.amazon.com/sagemaker/latest/dg/realtime-endpoints-deployment.html)
in the SageMaker documentation.

To use SageMaker's models, you will need to authenticate via
[boto3](https://github.com/boto/boto3).

For example, to use OpenAI models, use the chat interface settings panel to choose the OpenAI language model:

<img src="../_static/chat-settings-choose-language-model.png"
    alt="Screen shot of the chat settings interface with language model dropdown open"
    class="screenshot" />

Then, enter your API key in the 'API Keys' section.

:::{attention}
:name: open-ai-cost
Model providers may charge users for API usage. Jupyter AI users are
responsible for all charges they incur when they make API requests. Review your model
provider's pricing information before submitting requests via Jupyter AI.
:::

## The chat interface

The easiest way to get started with Jupyter AI is to use the chat interface.

:::{attention}
:name: open-ai-privacy-cost
The chat interface sends data to generative AI models hosted by third parties. Please review your model provider's privacy policy to understand how it may use the data you send to it. Review its pricing model so that you understand your payment obligations when using the chat interface.
:::

Once you have started JupyterLab, click the new "chat" icon in the left side panel to open the chat interface. You can right-click on the panel icon and move it to the other side, if you prefer.

<img src="../_static/chat-getting-started.png"
    alt="Screen shot of the setup interface"
    class="screenshot" />

The first time you open the chat interface, Jupyter AI will ask you which models you want to use as a language model and as an embedding model. Once you have made your selections, the UI may display text boxes for one or more settings keys.

:::{admonition} Language models and embedding models
:class: tip
:name: language-models-and-embedding-models
Users may select a language model and, optionally, an embedding model. You should select one of each so that you can use the full functionality of the chat interface.

A **language model** responds to users' messages in the chat panel. It accepts a prompt and produces a response. Language models are typically *pre-trained*; they are ready to use, but their training sets are biased and incomplete, and users need to be aware of their biases when they use the chat interface.

An **embedding model** is used when [learning and asking about local data](#learning-about-local-data). These models can transform your data, including documents and source code files, into vectors that can help Jupyter AI compose prompts to language models.

Your language model and your embedding model do not need to be provided by the same vendor, but you will need authentication credentials for each model provider that you use.
:::


<img src="../_static/chat-select-model.png"
    alt="Screen shot of the setup interface, showing model selections and key"
    class="screenshot" />

Before you can use the chat interface, you need to provide your API keys for the model providers that you have selected. Paste or type your keys into the boxes provided.

<img src="../_static/chat-select-model-complete.png"
    alt="Screen shot of the setup interface, showing model selections and key populated"
    class="screenshot" />

Once you have set all the necessary keys, click the "back" (left arrow) button in the upper-left corner of the Jupyter AI side panel. The chat interface now appears, and you can ask a question using the message box at the bottom.

<img src="../_static/chat-icon-left-tab-bar.png"
    alt="Screen shot of the initial, blank, chat interface."
    class="screenshot" />

To compose a message, type it in the text box at the bottom of the chat interface and press <kbd>ENTER</kbd> to send it. You can press <kbd>SHIFT</kbd>+<kbd>ENTER</kbd> to add a new line. (These are the default keybindings; you can change them in the chat settings pane.) Once you have sent a message, you should see a response from Jupyternaut, the Jupyter AI chatbot.

<img src="../_static/chat-hello-world.png"
    alt='Screen shot of an example "Hello world" message sent to Jupyternaut, who responds with "Hello world, how are you today?"'
    class="screenshot" />

The chat backend remembers the last two exchanges in your conversation and passes them to the language model. You can ask follow up questions without repeating information from your previous conversations. Here is an example of a chat conversation with a follow up question:

#### Initial question
<img src="../_static/chat-history-context-1.png"
    alt='Screen shot of an example coding question sent to Jupyternaut, who responds with the code and explanation.'
    class="screenshot" />

#### Follow-up question
<img src="../_static/chat-history-context-2.png"
    alt='Screen shot of an example follow up question sent to Jupyternaut, who responds with the improved code and explanation.'
    class="screenshot" />

### SageMaker endpoints usage

Jupyter AI supports language models hosted on SageMaker endpoints that use JSON
schemas. The first step is to authenticate with AWS via the `boto3` SDK and have
the credentials stored in the `default` profile.  Guidance on how to do this can
be found in the
[`boto3` documentation](https://boto3.amazonaws.com/v1/documentation/api/latest/guide/credentials.html).

When selecting the SageMaker provider in the settings panel, you will
see the following interface:

<img src="../_static/chat-sagemaker-endpoints.png"
    width="50%"
    alt='Screenshot of the settings panel with the SageMaker provider selected.'
    class="screenshot" />

Each of the additional fields under "Language model" is required. These fields
should contain the following data:

- **Endpoint name**: The name of your endpoint. This can be retrieved from the
AWS Console at the URL
`https://<region>.console.aws.amazon.com/sagemaker/home?region=<region>#/endpoints`.

- **Region name**: The AWS region your SageMaker endpoint is hosted in, such as `us-west-2`.

- **Request schema**: The JSON object the endpoint expects, with the prompt
being substituted into any value that matches the string literal `"<prompt>"`.
In this example, the request schema `{"text_inputs":"<prompt>"}` generates a JSON
object with the prompt stored under the `text_inputs` key.

- **Response path**: A [JSONPath](https://goessner.net/articles/JsonPath/index.html)
string that retrieves the language model's output from the endpoint's JSON
response.  In this example, the endpoint returns an object with the schema
`{"generated_texts":["<output>"]}`, hence the response path is
`generated_texts.[0]`.

### GPT4All usage (early-stage)

Currently, we offer experimental support for GPT4All. To get started, first
decide which models you will use. We currently offer the following models from GPT4All:

| Model name                   | Model size | Model bin URL                                              |
|---------------------------------|------------|------------------------------------------------------------|
| `ggml-gpt4all-l13b-snoozy`      | 7.6 GB     | `http://gpt4all.io/models/ggml-gpt4all-l13b-snoozy.bin`    |
| `ggml-gpt4all-j-v1.2-jazzy`     | 3.8 GB     | `https://gpt4all.io/models/ggml-gpt4all-j-v1.2-jazzy.bin`  |
| `ggml-gpt4all-j-v1.3-groovy`    | 3.8 GB     | `https://gpt4all.io/models/ggml-gpt4all-j-v1.3-groovy.bin` |
| `mistral-7b-openorca.Q4_0`      | 3.8 GB     | `https://gpt4all.io/models/gguf/mistral-7b-openorca.Q4_0.gguf` |
| `mistral-7b-instruct-v0.1.Q4_0` | 3.8 GB     | `https://gpt4all.io/models/gguf/mistral-7b-instruct-v0.1.Q4_0.gguf` |
| `gpt4all-falcon-q4_0`           | 3.9 GB     | `https://gpt4all.io/models/gguf/gpt4all-falcon-q4_0.gguf` |
| `wizardlm-13b-v1.2.Q4_0`        | 6.9 GB     | `https://gpt4all.io/models/gguf/wizardlm-13b-v1.2.Q4_0.gguf` |
| `nous-hermes-llama2-13b.Q4_0`   | 6.9 GB     | `https://gpt4all.io/models/gguf/nous-hermes-llama2-13b.Q4_0.gguf` |
| `gpt4all-13b-snoozy-q4_0`       | 6.9 GB     | `https://gpt4all.io/models/gguf/gpt4all-13b-snoozy-q4_0.gguf` |
| `mpt-7b-chat-merges-q4_0`       | 3.5 GB     | `https://gpt4all.io/models/gguf/mpt-7b-chat-merges-q4_0.gguf` |
| `orca-mini-3b-gguf2-q4_0`       | 1.8 GB     | `https://gpt4all.io/models/gguf/orca-mini-3b-gguf2-q4_0.gguf` |
| `starcoder-q4_0`                | 8.4 GB     | `https://gpt4all.io/models/gguf/starcoder-q4_0.gguf` |
| `rift-coder-v0-7b-q4_0`         | 3.6 GB     | `https://gpt4all.io/models/gguf/rift-coder-v0-7b-q4_0.gguf` |
| `all-MiniLM-L6-v2-f16`          | 44 MB      | `https://gpt4all.io/models/gguf/all-MiniLM-L6-v2-f16.gguf` |
| `em_german_mistral_v01.Q4_0`    | 3.8 GB     | `https://huggingface.co/TheBloke/em_german_mistral_v01-GGUF/resolve/main/em_german_mistral_v01.Q4_0.gguf` |


Note that each model comes with its own license, and that users are themselves
responsible for verifying that their usage complies with the license. You can
find licensing details on the [GPT4All official site](https://gpt4all.io/index.html).

First, create a folder to store the model files.

```
mkdir ~/.cache/gpt4all
```

For each model you use, you will have to run the command

```
curl -LO --output-dir ~/.cache/gpt4all "<model-bin-url>"
```

, where `<model-bin-url>` should be substituted with the corresponding URL
hosting the model binary (within the double quotes). After restarting the
server, the GPT4All models installed in the previous step should be available to
use in the chat interface.

GPT4All support is still an early-stage feature, so some bugs may be encountered
during usage. Our team is still actively improving support for locally-hosted
models.

### Asking about something in your notebook

Jupyter AI's chat interface can include a portion of your notebook in your prompt.

:::{warning}
:name: include-selection-cost
When you choose to include the selection with your message, this may increase the
number of tokens in your request, which may cause your request to cost more money.
Review your model provider's cost policy before making large requests.
:::

After highlighting a portion of your notebook, check "Include selection" in the chat panel, type your message, and then send your message. Your outgoing message will include your selection.

<img src="../_static/chat-interface-selection.png"
    alt='Screen shot of JupyterLab with Jupyter AI&apos;s chat panel active. A Python function is selected, the user has "What does this code do?" as their prompt, and the user has chosen to include the selection with their message.'
    class="screenshot" />

Below your message, you will see Jupyternaut's response.

<img src="../_static/chat-explain-code-output.png"
    alt="Screen shot of Jupyter AI's chat panel, showing an answer to the question asked above."
    class="screenshot" />

You can copy Jupyternaut's response to the clipboard so that you can paste it into your notebook, or into any other application. You can also choose to replace the selection with Jupyternaut's response by clicking "Replace selection" before you send your message.

:::{warning}
:name: replace-selection
When you replace your selection, data is written immediately after Jupyter AI
sends its response to your message. Review any generated code carefully before
you run it.
:::

<img src="../_static/chat-replace-selection-input.png"
    alt='Screen shot of Jupyter AI with a Python function selected, the user having typed "Rewrite this function to be iterative, not recursive" as their prompt, and with the user having chosen to include the selection with their message and to replace the selection with the response.'
    class="screenshot" />

After Jupyternaut sends a response, your notebook will be updated immediately with the response replacing the selection. You can also see the response in the chat panel.

### Generating a new notebook

You can use Jupyter AI to generate an entire notebook from a text prompt. To get started, open the chat panel, and send it a message starting with `/generate`.

<img src="../_static/chat-generate-input.png"
    alt='Screen shot of a prompt reading "/generate A demonstration of how to use Matplotlib" in Jupyter AI'
    class="screenshot" />

Generating a notebook can take a substantial amount of time, so Jupyter AI will respond to your message immediately while it works. You can continue to ask it other questions in the meantime.

<img src="../_static/chat-generate-command-response.png"
    alt="Screen shot of Jupyternaut responding to a generate message with a message that it is working on a notebook."
    class="screenshot" />

:::{note}
:name: generate-progress
Especially if your prompt is detailed, it may take several minutes to generate
your notebook. During this time, you can still use JupyterLab and Jupyter AI
as you would normally. Do not shut your JupyterLab instance down while
Jupyter AI is working.
:::

When Jupyter AI is done generating your notebook, it will send you another message with the filename that it generated. You can then open this file using the file browser.

:::{warning}
:name: generated-notebook
Generated notebooks may contain errors and may have unintended side effects when
you run the code contained in them. Please review all generated code carefully
before you run it.
:::

### Learning about local data

Using the `/learn` command, you can teach Jupyter AI about local data so that Jupyternaut can include it when answering your questions. This local data is embedded using the embedding model you selected in the settings panel.

:::{warning}
:name: learning-embedding-model
If you are using an embedding model hosted by a third party, please review your
model provider's policies before sending any confidential, sensitive, or
privileged data to your embedding model.
:::

To teach Jupyter AI about a folder full of documentation, for example, run `/learn docs/`. You will receive a response when Jupyter AI has indexed this documentation in a local vector database.

<img src="../_static/chat-learn-docs.png"
    alt='Screen shot of "/learn docs/" command and a response.'
    class="screenshot" />

You can then use `/ask` to ask a question specifically about the data that you taught Jupyter AI with `/learn`.

<img src="../_static/chat-ask-command.png"
    alt='Screen shot of an "/ask" command and a response.'
    class="screenshot" />

To clear the local vector database, you can run `/learn -d` and Jupyter AI will forget all information that it learned from your `/learn` commands.

<img src="../_static/chat-learn-delete.png"
    alt='Screen shot of a "/learn -d" command and a response.'
    class="screenshot" />

With the `/learn` command, some models work better with custom chunk size and chunk overlap values. To override the defaults,
use the `-c` or `--chunk-size` option and the `-o` or `--chunk-overlap` option.

```
# default chunk size and chunk overlap
/learn <directory>

# chunk size of 500, and chunk overlap of 50
/learn -c 500 -o 50 <directory>

# chunk size of 1000, and chunk overlap of 200
/learn --chunk-size 1000 --chunk-overlap 200 <directory>
```

By default, `/learn` will not read directories named `node_modules`, `lib`, or `build`,
and will not read hidden files or hidden directories, where the file or directory name
starts with a `.`. To force `/learn` to read all supported file types in all directories,
use the `-a` or `--all-files` option.

```
# do not learn from hidden files, hidden directories, or node_modules, lib, or build directories
/learn <directory>

# learn from all supported files
/learn -a <directory>
```

### Learning arXiv files
`/learn` command also provides downloading and processing papers from the [arXiv](https://arxiv.org/) repository. You will need to install the `arxiv` python package for this feature to work. Run `pip install arxiv` to install the `arxiv` package.

```
/learn -r arxiv 2404.18558
```

<<<<<<< HEAD
### Exporting chat history 
Use the `/export` command to export the chat history from the current session to a markdown file named `chat_history-YYYY-MM-DD-HH-mm.md`. Using `/export <file_name>` will export the chat history to `<file_name>-YYYY-MM-DD-HH-mm.md` instead. You can export chat history as many times as you like in a single session. Each successive export will include the entire chat history up to that point in the session. 

=======
>>>>>>> 759c60c0
### Additional chat commands

To clear the chat panel, use the `/clear` command. This does not reset the AI model; the model may still remember previous messages that you sent it, and it may use them to inform its responses.

## The `%ai` and `%%ai` magic commands

Jupyter AI can also be used in notebooks via Jupyter AI magics. This section
provides guidance on how to use Jupyter AI magics effectively. The examples in
this section are based on the [Jupyter AI example notebooks](https://github.com/jupyterlab/jupyter-ai/blob/main/examples/).

If you already have `jupyter_ai` installed, the magics package
`jupyter_ai_magics` is installed automatically. Otherwise, run

    pip install jupyter_ai_magics

in your terminal to install the magics package.

Before you send your first prompt to an AI model, load the IPython extension by
running the following code in a notebook cell or IPython shell:

```
%load_ext jupyter_ai_magics
```

This command should not produce any output.

:::{note}
If you are using remote kernels, such as in Amazon SageMaker Studio, the above
command will throw an error. You will need to install the magics package
on your remote kernel separately, even if you already have `jupyter_ai_magics`
installed in your server's environment. In a notebook, run

```
%pip install jupyter_ai_magics
```

and re-run `%load_ext jupyter_ai_magics`.
:::

Once the extension has loaded, you can run `%%ai` cell magic commands and
`%ai` line magic commands. Run `%%ai help` or `%ai help` for help with syntax.
You can also pass `--help` as an argument to any line magic command (for example,
`%ai list --help`) to learn about what the command does and how to use it.

### Choosing a provider and model

The `%%ai` cell magic allows you to invoke a language model of your choice with
a given prompt. The model is identified with a **global model ID**, which is a string with the
syntax `<provider-id>:<local-model-id>`, where `<provider-id>` is the ID of the
provider and `<local-model-id>` is the ID of the model scoped to that provider.
The prompt begins on the second line of the cell.

For example, to send a text prompt to the provider `anthropic` and the model ID
`claude-v1.2`, enter the following code into a cell and run it:

```
%%ai anthropic:claude-v1.2
Write a poem about C++.
```

We currently support the following language model providers:

- `ai21`
- `anthropic`
- `anthropic-chat`
- `bedrock`
- `bedrock-chat`
- `cohere`
- `huggingface_hub`
- `nvidia-chat`
- `openai`
- `openai-chat`
- `sagemaker-endpoint`

### Listing available models

Jupyter AI also includes multiple subcommands, which may be invoked via the
`%ai` *line* magic. Jupyter AI uses subcommands to provide additional utilities
in notebooks while keeping the same concise syntax for invoking a language model.

The `%ai list` subcommand prints a list of available providers and models. Some
providers explicitly define a list of supported models in their API. However,
other providers, like Hugging Face Hub, lack a well-defined list of available
models. In such cases, it's best to consult the provider's upstream
documentation. The [Hugging Face website](https://huggingface.co/) includes a
list of models, for example.

Optionally, you can specify a provider ID as a positional argument to `%ai list`
to get all models provided by one provider. For example, `%ai list openai` will
display only models provided by the `openai` provider.

### Abbreviated syntax

If your model ID is associated with only one provider, you can omit the `provider-id` and
the colon from the first line. For example, because `ai21` is the only provider of the
`j2-jumbo-instruct` model, you can either give the full provider and model,

```
%%ai ai21:j2-jumbo-instruct
Write some JavaScript code that prints "hello world" to the console.
```

or just the model,

```
%%ai j2-jumbo-instruct # infers AI21 provider
Write some JavaScript code that prints "hello world" to the console.
```

### Formatting the output

By default, Jupyter AI assumes that a model will output markdown, so the output of
an `%%ai` command will be formatted as markdown by default. You can override this
using the `-f` or `--format` argument to your magic command. Valid formats include:

- `code`
- `image` (for Hugging Face Hub's text-to-image models only)
- `markdown`
- `math`
- `html`
- `json`
- `text`

For example, to force the output of a command to be interpreted as HTML, you can run:

```
%%ai anthropic:claude-v1.2 -f html
Create a square using SVG with a black border and white fill.
```

The following cell will produce output in IPython's `Math` format, which in a web browser
will look like properly typeset equations.

```
%%ai chatgpt -f math
Generate the 2D heat equation in LaTeX surrounded by `$$`. Do not include an explanation.
```

This prompt will produce output as a code cell below the input cell.

:::{warning}
:name: run-code
**Please review any code that a generative AI model produces before you run it
or distribute it.**
The code that you get in response to a prompt may have negative side effects and may
include calls to nonexistent (hallucinated) APIs.
:::

```
%%ai chatgpt -f code
A function that computes the lowest common multiples of two integers, and
a function that runs 5 test cases of the lowest common multiple function
```

### Interpolating in prompts

Using curly brace syntax, you can include variables and other Python expressions in your
prompt. This lets you execute a prompt using code that the IPython kernel knows about,
but that is not in the current cell.

For example, we can set a variable in one notebook cell:

```python
poet = "Walt Whitman"
```

Then, we can use this same variable in an `%%ai` command in a later cell:

```
%%ai chatgpt
Write a poem in the style of {poet}
```

When this cell runs, `{poet}` is interpolated as `Walt Whitman`, or as whatever `poet`
is assigned to at that time.

You can use the special `In` and `Out` list with interpolation syntax to explain code
located elsewhere in a Jupyter notebook. For example, if you run the following code in
a cell, and its input is assigned to `In[11]`:

```python
for i in range(0, 5):
  print(i)
```

You can then refer to `In[11]` in an `%%ai` magic command, and it will be replaced
with the code in question:

```
%%ai cohere:command-xlarge-nightly
Please explain the code below:
--
{In[11]}
```

You can also refer to the cell's output using the special `Out` list, with the same index.

```
%%ai cohere:command-xlarge-nightly
Write code that would produce the following output:
--
{Out[11]}
```

Jupyter AI also adds the special `Err` list, which uses the same indexes as `In` and `Out`.
For example, if you run code in `In[3]` that produces an error, that error is captured in
`Err[3]` so that you can request an explanation using a prompt such as:

```
%%ai chatgpt
Explain the following Python error:
--
{Err[3]}
```

The AI model that you use will then attempt to explain the error. You could also write a
prompt that uses both `In` and `Err` to attempt to get an AI model to correct your code:

```
%%ai chatgpt --format code
The following Python code:
--
{In[3]}
--
produced the following Python error:
--
{Err[3]}
--
Write a new version of this code that does not produce that error.
```

As a shortcut for explaining errors, you can use the `%ai error` command, which will explain the most recent error using the model of your choice.

```
%ai error anthropic:claude-v1.2
```

### Creating and managing aliases

You can create an alias for a model using the `%ai register` command. For example, the command:

```
%ai register claude anthropic:claude-v1.2
```

will register the alias `claude` as pointing to the `anthropic` provider's `claude-v1.2` model. You can then use this alias as you would use any other model name:

```
%%ai claude
Write a poem about C++.
```

You can also define a custom LangChain chain:

```python
from langchain.chains import LLMChain
from langchain.prompts import PromptTemplate
from langchain.llms import OpenAI

llm = OpenAI(temperature=0.9)
prompt = PromptTemplate(
    input_variables=["product"],
    template="What is a good name for a company that makes {product}?",
)
chain = LLMChain(llm=llm, prompt=prompt)
```

… and then use `%ai register` to give it a name:

```
%ai register companyname chain
```

You can change an alias's target using the `%ai update` command:

```
%ai update claude anthropic:claude-instant-v1.0
```

You can delete an alias using the `%ai delete` command:

```
%ai delete claude
```

You can see a list of all aliases by running the `%ai list` command.

Aliases' names can contain ASCII letters (uppercase and lowercase), numbers, hyphens, underscores, and periods. They may not contain colons. They may also not override built-in commands — run `%ai help` for a list of these commands.

Aliases must refer to models or `LLMChain` objects; they cannot refer to other aliases.

### Using magic commands with SageMaker endpoints

You can use magic commands with models hosted using Amazon SageMaker.

First, make sure that you've set your `AWS_ACCESS_KEY_ID` and `AWS_SECRET_ACCESS_KEY` environment variables either before starting JupyterLab or using the `%env` magic command within JupyterLab. For more information about environment variables, see [Environment variables to configure the AWS CLI](https://docs.aws.amazon.com/cli/latest/userguide/cli-configure-envvars.html) in AWS's documentation.

Jupyter AI supports language models hosted on SageMaker endpoints that use JSON schemas. Authenticate with AWS via the `boto3` SDK and have the credentials stored in the `default` profile.  Guidance on how to do this can be found in the [`boto3` documentation](https://boto3.amazonaws.com/v1/documentation/api/latest/guide/credentials.html).

You will need to deploy a model in SageMaker, then provide it as the model name (as `sagemaker-endpoint:my-model-name`). See the [documentation on how to deploy a JumpStart model](https://docs.aws.amazon.com/sagemaker/latest/dg/jumpstart-deploy.html).

All SageMaker endpoint requests require you to specify the `--region-name`, `--request-schema`, and `--response-path` options. The example below presumes that you have deployed a model called `jumpstart-dft-hf-text2text-flan-t5-xl`.

```
%%ai sagemaker-endpoint:jumpstart-dft-hf-text2text-flan-t5-xl --region-name=us-east-1 --request-schema={"text_inputs":"<prompt>"} --response-path=generated_texts.[0] -f code
Write Python code to print "Hello world"
```

The `--region-name` parameter is set to the [AWS region code](https://docs.aws.amazon.com/AWSEC2/latest/UserGuide/using-regions-availability-zones.html) where the model is deployed, which in this case is `us-east-1`.

The `--request-schema` parameter is the JSON object the endpoint expects as input, with the prompt being substituted into any value that matches the string literal `"<prompt>"`. For example, the request schema `{"text_inputs":"<prompt>"}` will submit a JSON object with the prompt stored under the `text_inputs` key.

The `--response-path` option is a [JSONPath](https://goessner.net/articles/JsonPath/index.html) string that retrieves the language model's output from the endpoint's JSON response. For example, if your endpoint returns an object with the schema `{"generated_texts":["<output>"]}`, its response path is `generated_texts.[0]`.


## Configuration

You can specify an allowlist, to only allow only a certain list of providers, or
a blocklist, to block some providers.

### Configuring default models and API keys

This configuration allows for setting a default language and embedding models, and their corresponding API keys.
These values are offered as a starting point for users, so they don't have to select the models and API keys, however,
the selections they make in the settings panel will take precedence over these values.

Specify default language model
```bash
jupyter lab --AiExtension.default_language_model=bedrock-chat:anthropic.claude-v2
```

Specify default embedding model
```bash
jupyter lab --AiExtension.default_embeddings_model=bedrock:amazon.titan-embed-text-v1
```

Specify default API keys
```bash
jupyter lab --AiExtension.default_api_keys={'OPENAI_API_KEY': 'sk-abcd'}
```


### Blocklisting providers

This configuration allows for blocking specific providers in the settings panel.
This list takes precedence over the allowlist in the next section.

```
jupyter lab --AiExtension.blocked_providers=openai
```

To block more than one provider in the block-list, repeat the runtime
configuration.

```
jupyter lab --AiExtension.blocked_providers=openai --AiExtension.blocked_providers=ai21
```

### Allowlisting providers

This configuration allows for filtering the list of providers in the settings
panel to only an allowlisted set of providers.

```
jupyter lab --AiExtension.allowed_providers=openai
```

To allow more than one provider in the allowlist, repeat the runtime
configuration.

```
jupyter lab --AiExtension.allowed_providers=openai --AiExtension.allowed_providers=ai21
```

### Model parameters

This configuration allows specifying arbitrary parameters that are unpacked and
passed to the provider class. This is useful for passing parameters such as
model tuning that affect the response generation by the model. This is also an
appropriate place to pass in custom attributes required by certain
providers/models.

The accepted value is a dictionary, with top level keys as the model id
(provider:model_id), and value should be any arbitrary dictionary which is
unpacked and passed as-is to the provider class.

#### Configuring as a startup option

In this sample, the `bedrock` provider will be created with the value for
`model_kwargs` when `ai21.j2-mid-v1` model is selected.

```bash
jupyter lab --AiExtension.model_parameters bedrock:ai21.j2-mid-v1='{"model_kwargs":{"maxTokens":200}}'
```

Note the usage of single quotes surrounding the dictionary to escape the double
quotes. This is required in some shells. The above will result in the following
LLM class to be generated.

```python
BedrockProvider(model_kwargs={"maxTokens":200}, ...)
```

Here is another example, where `anthropic` provider will be created with the
values for `max_tokens` and `temperature`, when `claude-2` model is selected.


```bash
jupyter lab --AiExtension.model_parameters anthropic:claude-2='{"max_tokens":1024,"temperature":0.9}'
```

The above will result in the following LLM class to be generated.

```python
AnthropicProvider(max_tokens=1024, temperature=0.9, ...)
```

To pass multiple sets of model parameters for multiple models in the
command-line, you can append them as additional arguments to
`--AiExtension.model_parameters`, as shown below.

```bash
jupyter lab \
--AiExtension.model_parameters bedrock:ai21.j2-mid-v1='{"model_kwargs":{"maxTokens":200}}' \
--AiExtension.model_parameters anthropic:claude-2='{"max_tokens":1024,"temperature":0.9}'
```

However, for more complex configuration, we highly recommend that you specify
this in a dedicated configuration file. We will describe how to do so in the
following section.

#### Configuring as a config file

This configuration can also be specified in a config file in json format.

Here is an example for configuring the `bedrock` provider for `ai21.j2-mid-v1`
model.

```json
{
    "AiExtension": {
        "model_parameters": {
            "bedrock:ai21.j2-mid-v1": {
                "model_kwargs": {
                    "maxTokens": 200
                }
            }
        }
    }
}
```

There are several ways to specify JupyterLab to pick this config.

The first option is to save this config in a file and specifying the filepath at startup using the `--config` or `-c` option.

```bash
jupyter lab --config <config-file-path>
```

The second option is to drop it in a location that JupyterLab scans for configuration files.
The file should be named `jupyter_jupyter_ai_config.json` in this case. You can find these paths by running `jupyter --paths`
command, and picking one of the paths from the `config` section.

Here is an example of running the `jupyter --paths` command.

```bash
(jupyter-ai-lab4) ➜ jupyter --paths
config:
    /opt/anaconda3/envs/jupyter-ai-lab4/etc/jupyter
    /Users/3coins/.jupyter
    /Users/3coins/.local/etc/jupyter
    /usr/3coins/etc/jupyter
    /etc/jupyter
data:
    /opt/anaconda3/envs/jupyter-ai-lab4/share/jupyter
    /Users/3coins/Library/Jupyter
    /Users/3coins/.local/share/jupyter
    /usr/local/share/jupyter
    /usr/share/jupyter
runtime:
    /Users/3coins/Library/Jupyter/runtime
```<|MERGE_RESOLUTION|>--- conflicted
+++ resolved
@@ -471,12 +471,10 @@
 /learn -r arxiv 2404.18558
 ```
 
-<<<<<<< HEAD
 ### Exporting chat history 
 Use the `/export` command to export the chat history from the current session to a markdown file named `chat_history-YYYY-MM-DD-HH-mm.md`. Using `/export <file_name>` will export the chat history to `<file_name>-YYYY-MM-DD-HH-mm.md` instead. You can export chat history as many times as you like in a single session. Each successive export will include the entire chat history up to that point in the session. 
 
-=======
->>>>>>> 759c60c0
+
 ### Additional chat commands
 
 To clear the chat panel, use the `/clear` command. This does not reset the AI model; the model may still remember previous messages that you sent it, and it may use them to inform its responses.
