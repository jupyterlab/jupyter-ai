# Users

Welcome to the user documentation for Jupyter AI.

If you are interested in contributing to Jupyter AI,
please see our {doc}`contributor's guide </contributors/index>`.

## Prerequisites

You can run Jupyter AI on any system that can run a supported Python version
from 3.8 to 3.11, including recent Windows, macOS, and Linux versions.

If you use `conda`, you can install Python 3.11 in your environment by running:

```
conda install python=3.11
```

The `jupyter_ai` package, which provides the lab extension and user interface in
JupyterLab, depends on JupyterLab 4. If upgrading to JupyterLab 4 is not
possible in your environment, you should install `jupyter_ai` v1.x instead.
See "Installation" for more details.

You can install JupyterLab using `pip` or `conda`.

1. via `pip`:

```
# change 4.0 to 3.0 if you need JupyterLab 3
pip install jupyterlab~=4.0
```

2. via `conda`:

```
# change 4.0 to 3.0 if you need JupyterLab 3
conda config --add channels conda-forge
conda config --set channel_priority strict
conda install jupyterlab~=4.0
```

The `jupyter_ai_magics` package, which provides exclusively the IPython magics,
does not depend on JupyterLab or `jupyter_ai`. You can install
`jupyter_ai_magics` without installing `jupyterlab` or `jupyter_ai`.
If you have both `jupyter_ai_magics` and `jupyter_ai` installed, you should
have the same version of each, to avoid errors.

## Installation

### Installation via `pip`

To install the JupyterLab extension, you can run:

```
pip install jupyter_ai
```

The latest major version of `jupyter_ai`, v2, only supports JupyterLab 4. If you
need support for JupyterLab 3, you should install `jupyter_ai` v1 instead:

```
pip install jupyter_ai~=1.0
```

If you are not using JupyterLab and you only want to install the Jupyter AI `%%ai` magic, you can run:

```
$ pip install jupyter_ai_magics
```

`jupyter_ai` depends on `jupyter_ai_magics`, so installing `jupyter_ai`
automatically installs `jupyter_ai_magics`.

### Installation via `pip` within Conda environment (recommended)

We highly recommend installing both JupyterLab and Jupyter AI within an isolated
Conda environment to avoid clobbering Python packages in your existing Python
environment.

First, install
[conda](https://conda.io/projects/conda/en/latest/user-guide/install/index.html)
and create an environment that uses Python 3.11:

    $ conda create -n jupyter-ai python=3.11
    $ conda activate jupyter-ai
    $ pip install jupyter_ai

Then, follow the steps from "Requirements" and "Installation via `pip`" to
install JupyterLab and Jupyter AI in this Conda environment.

When starting JupyterLab with Jupyter AI, make sure to activate the Conda
environment first:

```
conda activate jupyter-ai
jupyter lab
```

## Uninstallation

To remove the extension, run:

    $ pip uninstall jupyter_ai

or

    $ pip uninstall jupyter_ai_magics

## Model providers

Jupyter AI supports a wide range of model providers and models. To use Jupyter AI with a particular provider, you must install its Python packages and set its API key (or other credentials) in your environment or in the chat interface.

Jupyter AI supports the following model providers:

| Provider            | Provider ID          | Environment variable       | Python package(s)               |
|---------------------|----------------------|----------------------------|---------------------------------|
| AI21                | `ai21`               | `AI21_API_KEY`             | `ai21`                          |
| Anthropic           | `anthropic`          | `ANTHROPIC_API_KEY`        | `anthropic`                     |
| Anthropic (chat)    | `anthropic-chat`     | `ANTHROPIC_API_KEY`        | `anthropic`                     |
| Bedrock             | `amazon-bedrock`     | N/A                        | `boto3`                         |
| Bedrock (chat)      | `amazon-bedrock-chat`| N/A                        | `boto3`                         |
| Cohere              | `cohere`             | `COHERE_API_KEY`           | `cohere`                        |
| Hugging Face Hub    | `huggingface_hub`    | `HUGGINGFACEHUB_API_TOKEN` | `huggingface_hub`, `ipywidgets`, `pillow` |
| OpenAI              | `openai`             | `OPENAI_API_KEY`           | `openai`                        |
| OpenAI (chat)       | `openai-chat`        | `OPENAI_API_KEY`           | `openai`                        |
| SageMaker           | `sagemaker-endpoint` | N/A                        | `boto3`                         |

The environment variable names shown above are also the names of the settings keys used when setting up the chat interface.

To use the Bedrock models, you need access to the Bedrock service. For more information, see the
[Amazon Bedrock Homepage](https://aws.amazon.com/bedrock/).

To use Bedrock models, you will need to authenticate via
[boto3](https://github.com/boto/boto3).

You need the `pillow` Python package to use Hugging Face Hub's text-to-image models.

You can find a list of Hugging Face's models at https://huggingface.co/models.

SageMaker endpoint names are created when you deploy a model. For more information, see
["Create your endpoint and deploy your model"](https://docs.aws.amazon.com/sagemaker/latest/dg/realtime-endpoints-deployment.html)
in the SageMaker documentation.

To use SageMaker's models, you will need to authenticate via
[boto3](https://github.com/boto/boto3).

For example, to use OpenAI models, install the necessary package, and set an environment
variable when you start JupyterLab from a terminal:

```bash
pip install openai
OPENAI_API_KEY=your-api-key-here jupyter lab
```

:::{attention}
:name: open-ai-cost
Model providers may charge users for API usage. Jupyter AI users are
responsible for all charges they incur when they make API requests. Review your model
provider's pricing information before submitting requests via Jupyter AI.
:::

## The chat interface

The easiest way to get started with Jupyter AI is to use the chat interface.

:::{attention}
:name: open-ai-privacy-cost
The chat interface sends data to generative AI models hosted by third parties. Please review your model provider's privacy policy to understand how it may use the data you send to it. Review its pricing model so that you understand your payment obligations when using the chat interface.
:::

Once you have started JupyterLab, click the new "chat" icon in the left side panel to open the chat interface. You can right-click on the panel icon and move it to the other side, if you prefer.

<img src="../_static/chat-getting-started.png"
    alt="Screen shot of the setup interface"
    class="screenshot" />

The first time you open the chat interface, Jupyter AI will ask you which models you want to use as a language model and as an embedding model. Once you have made your selections, the UI may display text boxes for one or more settings keys.

:::{admonition} Language models and embedding models
:class: tip
:name: language-models-and-embedding-models
Users may select a language model and, optionally, an embedding model. You should select one of each so that you can use the full functionality of the chat interface.

A **language model** responds to users' messages in the chat panel. It accepts a prompt and produces a response. Language models are typically *pre-trained*; they are ready to use, but their training sets are biased and incomplete, and users need to be aware of their biases when they use the chat interface.

An **embedding model** is used when [learning and asking about local data](#learning-about-local-data). These models can transform your data, including documents and source code files, into vectors that can help Jupyter AI compose prompts to language models.

Your language model and your embedding model do not need to be provided by the same vendor, but you will need authentication credentials for each model provider that you use.
:::


<img src="../_static/chat-select-model.png"
    alt="Screen shot of the setup interface, showing model selections and key"
    class="screenshot" />

Before you can use the chat interface, you need to provide your API keys for the model providers that you have selected. Paste or type your keys into the boxes provided.

<img src="../_static/chat-select-model-complete.png"
    alt="Screen shot of the setup interface, showing model selections and key populated"
    class="screenshot" />

Once you have set all the necessary keys, click the "back" (left arrow) button in the upper-left corner of the Jupyter AI side panel. The chat interface now appears, and you can ask a question using the message box at the bottom.

<img src="../_static/chat-icon-left-tab-bar.png"
    alt="Screen shot of the initial, blank, chat interface."
    class="screenshot" />

To compose a message, type it in the text box at the bottom of the chat interface and press <kbd>ENTER</kbd> to send it. You can press <kbd>SHIFT</kbd>+<kbd>ENTER</kbd> to add a new line. (These are the default keybindings; you can change them in the chat settings pane.) Once you have sent a message, you should see a response from Jupyternaut, the Jupyter AI chatbot.

<img src="../_static/chat-hello-world.png"
    alt='Screen shot of an example "Hello world" message sent to Jupyternaut, who responds with "Hello world, how are you today?"'
    class="screenshot" />

The chat backend remembers the last two exchanges in your conversation and passes them to the language model. You can ask follow up questions without repeating information from your previous conversations. Here is an example of a chat conversation with a follow up question:

#### Initial question
<img src="../_static/chat-history-context-1.png"
    alt='Screen shot of an example coding question sent to Jupyternaut, who responds with the code and explanation.'
    class="screenshot" />

#### Follow-up question
<img src="../_static/chat-history-context-2.png"
    alt='Screen shot of an example follow up question sent to Jupyternaut, who responds with the improved code and explanation.'
    class="screenshot" />

### SageMaker endpoints usage

Jupyter AI supports language models hosted on SageMaker endpoints that use JSON
schemas. The first step is to authenticate with AWS via the `boto3` SDK and have
the credentials stored in the `default` profile.  Guidance on how to do this can
be found in the
[`boto3` documentation](https://boto3.amazonaws.com/v1/documentation/api/latest/guide/credentials.html).

When selecting the SageMaker provider in the settings panel, you will
see the following interface:

<img src="../_static/chat-sagemaker-endpoints.png"
    width="50%"
    alt='Screenshot of the settings panel with the SageMaker provider selected.'
    class="screenshot" />

Each of the additional fields under "Language model" is required. These fields
should contain the following data:

- **Endpoint name**: The name of your endpoint. This can be retrieved from the
AWS Console at the URL
`https://<region>.console.aws.amazon.com/sagemaker/home?region=<region>#/endpoints`.

- **Region name**: The AWS region your SageMaker endpoint is hosted in, e.g. `us-west-2`.

- **Request schema**: The JSON object the endpoint expects, with the prompt
being substituted into any value that matches the string literal `"<prompt>"`.
In this example, the request schema `{"text_inputs":"<prompt>"}` generates a JSON
object with the prompt stored under the `text_inputs` key.

- **Response path**: A [JSONPath](https://goessner.net/articles/JsonPath/index.html)
string that retrieves the language model's output from the endpoint's JSON
response.  In this example, the endpoint returns an object with the schema
`{"generated_texts":["<output>"]}`, hence the response path is
`generated_texts.[0]`.

### GPT4All usage (early-stage)

Currently, we offer experimental support for GPT4All. To get started, first
decide which models you will use. We currently offer three models from GPT4All:

| Model name                   | Model size | Model bin URL                                              |
|------------------------------|------------|------------------------------------------------------------|
| `ggml-gpt4all-l13b-snoozy`   | 7.6 GB     | `http://gpt4all.io/models/ggml-gpt4all-l13b-snoozy.bin`    |
| `ggml-gpt4all-j-v1.2-jazzy`  | 3.8 GB     | `https://gpt4all.io/models/ggml-gpt4all-j-v1.2-jazzy.bin`  |
| `ggml-gpt4all-j-v1.3-groovy` | 3.8 GB     | `https://gpt4all.io/models/ggml-gpt4all-j-v1.3-groovy.bin` |


Note that each model comes with its own license, and that users are themselves
responsible for verifying that their usage complies with the license. You can
find licensing details on the [GPT4All official site](https://gpt4all.io/index.html).

For each model you use, you will have to run the command

```
curl -LO --output-dir ~/.cache/gpt4all "<model-bin-url>"
```

, where `<model-bin-url>` should be substituted with the corresponding URL
hosting the model binary (within the double quotes). After restarting the
server, the GPT4All models installed in the previous step should be available to
use in the chat interface.

GPT4All support is still an early-stage feature, so some bugs may be encountered
during usage. Our team is still actively improving support for locally-hosted
models.

### Asking about something in your notebook

Jupyter AI's chat interface can include a portion of your notebook in your prompt.

:::{warning}
:name: include-selection-cost
When you choose to include the selection with your message, this may increase the
number of tokens in your request, which may cause your request to cost more money.
Review your model provider's cost policy before making large requests.
:::

After highlighting a portion of your notebook, check "Include selection" in the chat panel, type your message, and then send your message. Your outgoing message will include your selection.

<img src="../_static/chat-interface-selection.png"
    alt='Screen shot of JupyterLab with Jupyter AI&apos;s chat panel active. A Python function is selected, the user has "What does this code do?" as their prompt, and the user has chosen to include the selection with their message.'
    class="screenshot" />

Below your message, you will see Jupyternaut's response.

<img src="../_static/chat-explain-code-output.png"
    alt="Screen shot of Jupyter AI's chat panel, showing an answer to the question asked above."
    class="screenshot" />

You can copy Jupyternaut's response to the clipboard so that you can paste it into your notebook, or into any other application. You can also choose to replace the selection with Jupyternaut's response by clicking "Replace selection" before you send your message.

:::{warning}
:name: replace-selection
When you replace your selection, data is written immediately after Jupyter AI
sends its response to your message. Review any generated code carefully before
you run it.
:::

<img src="../_static/chat-replace-selection-input.png"
    alt='Screen shot of Jupyter AI with a Python function selected, the user having typed "Rewrite this function to be iterative, not recursive" as their prompt, and with the user having chosen to include the selection with their message and to replace the selection with the response.'
    class="screenshot" />

After Jupyternaut sends a response, your notebook will be updated immediately with the response replacing the selection. You can also see the response in the chat panel.

### Generating a new notebook

You can use Jupyter AI to generate an entire notebook from a text prompt. To get started, open the chat panel, and send it a message starting with `/generate`.

<img src="../_static/chat-generate-input.png"
    alt='Screen shot of a prompt reading "/generate A demonstration of how to use Matplotlib" in Jupyter AI'
    class="screenshot" />

Generating a notebook can take a substantial amount of time, so Jupyter AI will respond to your message immediately while it works. You can continue to ask it other questions in the meantime.

<img src="../_static/chat-generate-command-response.png"
    alt="Screen shot of Jupyternaut responding to a generate message with a message that it is working on a notebook."
    class="screenshot" />

:::{note}
:name: generate-progress
Especially if your prompt is detailed, it may take several minutes to generate
your notebook. During this time, you can still use JupyterLab and Jupyter AI
as you would normally. Do not shut your JupyterLab instance down while
Jupyter AI is working.
:::

When Jupyter AI is done generating your notebook, it will send you another message with the filename that it generated. You can then open this file using the file browser.

:::{warning}
:name: generated-notebook
Generated notebooks may contain errors and may have unintended side effects when
you run the code contained in them. Please review all generated code carefully
before you run it.
:::

### Learning about local data

Using the `/learn` command, you can teach Jupyter AI about local data so that Jupyternaut can include it when answering your questions. This local data is embedded using the embedding model you selected in the settings panel.

:::{warning}
:name: learning-embedding-model
If you are using an embedding model hosted by a third party, please review your
model provider's policies before sending any confidential, sensitive, or
privileged data to your embedding model.
:::

To teach Jupyter AI about a folder full of documentation, for example, run `/learn docs/`. You will receive a response when Jupyter AI has indexed this documentation in a local vector database.

<img src="../_static/chat-learn-docs.png"
    alt='Screen shot of "/learn docs/" command and a response.'
    class="screenshot" />

You can then use `/ask` to ask a question specifically about the data that you taught Jupyter AI with `/learn`.

<img src="../_static/chat-ask-command.png"
    alt='Screen shot of an "/ask" command and a response.'
    class="screenshot" />

To clear the local vector database, you can run `/learn -d` and Jupyter AI will forget all information that it learned from your `/learn` commands.

<img src="../_static/chat-learn-delete.png"
    alt='Screen shot of a "/learn -d" command and a response.'
    class="screenshot" />

With the `/learn` command, some models work better with custom chunk size and chunk overlap values. To override the defaults,
use the `-c` or `--chunk-size` option and the `-o` or `--chunk-overlap` option.

```
# default chunk size and chunk overlap
/learn <directory>

# chunk size of 500, and chunk overlap of 50
/learn -c 500 -o 50 <directory>

# chunk size of 1000, and chunk overlap of 200
/learn --chunk-size 1000 --chunk-overlap 200 <directory>
```

### Additional chat commands

To clear the chat panel, use the `/clear` command. This does not reset the AI model; the model may still remember previous messages that you sent it, and it may use them to inform its responses.

## The `%ai` and `%%ai` magic commands

Jupyter AI can also be used in notebooks via Jupyter AI magics. This section
provides guidance on how to use Jupyter AI magics effectively. The examples in
this section are based on the [Jupyter AI example notebooks](https://github.com/jupyterlab/jupyter-ai/blob/main/examples/).

If you already have `jupyter_ai` installed, the magics package
`jupyter_ai_magics` is installed automatically. Otherwise, run

    pip install jupyter_ai_magics

in your terminal to install the magics package.

Before you send your first prompt to an AI model, load the IPython extension by
running the following code in a notebook cell or IPython shell:

```
%load_ext jupyter_ai_magics
```

This command should not produce any output.

:::{note}
If you are using remote kernels (e.g.  Amazon SageMaker Studio), the above
command will throw an error. This means that need to install the magics package
on your remote kernel separately, even if you already have `jupyter_ai_magics`
installed in your server's environment. In a notebook, run

```
%pip install jupyter_ai_magics
```

and re-run `%load_ext jupyter_ai_magics`.
:::

Once the extension has loaded, you can run `%%ai` cell magic commands and
`%ai` line magic commands. Run `%%ai help` or `%ai help` for help with syntax.
You can also pass `--help` as an argument to any line magic command (for example,
`%ai list --help`) to learn about what the command does and how to use it.

### Choosing a provider and model

The `%%ai` cell magic allows you to invoke a language model of your choice with
a given prompt. The model is identified with a **global model ID**, which is a string with the
syntax `<provider-id>:<local-model-id>`, where `<provider-id>` is the ID of the
provider and `<local-model-id>` is the ID of the model scoped to that provider.
The prompt begins on the second line of the cell.

For example, to send a text prompt to the provider `anthropic` and the model ID
`claude-v1.2`, enter the following code into a cell and run it:

```
%%ai anthropic:claude-v1.2
Write a poem about C++.
```

We currently support the following language model providers:

- `ai21`
- `anthropic`
- `anthropic-chat`
- `bedrock`
- `bedrock-chat`
- `cohere`
- `huggingface_hub`
- `openai`
- `openai-chat`
- `sagemaker-endpoint`

:::{warning}
As of v0.8.0, only the `%%ai` *cell* magic may be used to invoke a language
model, while the `%ai` *line* magic is reserved for invoking subcommands.
:::

### Listing available models

Jupyter AI also includes multiple subcommands, which may be invoked via the
`%ai` *line* magic. Jupyter AI uses subcommands to provide additional utilities
in notebooks while keeping the same concise syntax for invoking a language model.

The `%ai list` subcommand prints a list of available providers and models. Some
providers explicitly define a list of supported models in their API. However,
other providers, like Hugging Face Hub, lack a well-defined list of available
models. In such cases, it's best to consult the provider's upstream
documentation. The [Hugging Face website](https://huggingface.co/) includes a
list of models, for example.

Optionally, you can specify a provider ID as a positional argument to `%ai list`
to get all models provided by one provider. For example, `%ai list openai` will
display only models provided by the `openai` provider.

### Abbreviated syntax

If your model ID is associated with only one provider, you can omit the `provider-id` and
the colon from the first line. For example, because `ai21` is the only provider of the
`j2-jumbo-instruct` model, you can either give the full provider and model,

```
%%ai ai21:j2-jumbo-instruct
Write some JavaScript code that prints "hello world" to the console.
```

or just the model,

```
%%ai j2-jumbo-instruct # infers AI21 provider
Write some JavaScript code that prints "hello world" to the console.
```

### Formatting the output

By default, Jupyter AI assumes that a model will output markdown, so the output of
an `%%ai` command will be formatted as markdown by default. You can override this
using the `-f` or `--format` argument to your magic command. Valid formats include:

- `code`
- `image` (for Hugging Face Hub's text-to-image models only)
- `markdown`
- `math`
- `html`
- `json`
- `text`

For example, to force the output of a command to be interpreted as HTML, you can run:

```
%%ai anthropic:claude-v1.2 -f html
Create a square using SVG with a black border and white fill.
```

The following cell will produce output in IPython's `Math` format, which in a web browser
will look like properly typeset equations.

```
%%ai chatgpt -f math
Generate the 2D heat equation in LaTeX surrounded by `$$`. Do not include an explanation.
```

This prompt will produce output as a code cell below the input cell.

:::{warning}
:name: run-code
**Please review any code that a generative AI model produces before you run it
or distribute it.**
The code that you get in response to a prompt may have negative side effects and may
include calls to nonexistent (hallucinated) APIs.
:::

```
%%ai chatgpt -f code
A function that computes the lowest common multiples of two integers, and
a function that runs 5 test cases of the lowest common multiple function
```

### Prompt templates

Each provider can define **prompt templates** for each supported format. A prompt
template guides the language model to produce output in a particular
format. The default prompt templates are a
[Python dictionary mapping formats to templates](https://github.com/jupyterlab/jupyter-ai/blob/57a758fa5cdd5a87da5519987895aa688b3766a8/packages/jupyter-ai-magics/jupyter_ai_magics/providers.py#L138-L166).
Developers who write subclasses of `BaseProvider` can override templates per
output format, per model, and based on the prompt being submitted, by
implementing their own
[`get_prompt_template` function](https://github.com/jupyterlab/jupyter-ai/blob/57a758fa5cdd5a87da5519987895aa688b3766a8/packages/jupyter-ai-magics/jupyter_ai_magics/providers.py#L186-L195).
Each prompt template includes the string `{prompt}`, which is replaced with
the user-provided prompt when the user runs a magic command.


### Clearing the OpenAI chat history

With the `openai-chat` provider *only*, you can run a cell magic command using the `-r` or
`--reset` option to clear the chat history. After you do this, previous magic commands you've
run with the `openai-chat` provider will no longer be added as context in
requests to this provider.

Because the `%%ai` command is a cell magic, you must provide a prompt on the second line.
This prompt will not be sent to the provider. A reset command will not generate any output.

```
%%ai openai-chat:gpt-3.5-turbo -r
reset the chat history
```

### Interpolating in prompts

Using curly brace syntax, you can include variables and other Python expressions in your
prompt. This lets you execute a prompt using code that the IPython kernel knows about,
but that is not in the current cell.

For example, we can set a variable in one notebook cell:

```python
poet = "Walt Whitman"
```

Then, we can use this same variable in an `%%ai` command in a later cell:

```
%%ai chatgpt
Write a poem in the style of {poet}
```

When this cell runs, `{poet}` is interpolated as `Walt Whitman`, or as whatever `poet`
is assigned to at that time.

You can use the special `In` and `Out` list with interpolation syntax to explain code
located elsewhere in a Jupyter notebook. For example, if you run the following code in
a cell, and its input is assigned to `In[11]`:

```python
for i in range(0, 5):
  print(i)
```

You can then refer to `In[11]` in an `%%ai` magic command, and it will be replaced
with the code in question:

```
%%ai cohere:command-xlarge-nightly
Please explain the code below:
--
{In[11]}
```

You can also refer to the cell's output using the special `Out` list, with the same index.

```
%%ai cohere:command-xlarge-nightly
Write code that would produce the following output:
--
{Out[11]}
```

Jupyter AI also adds the special `Err` list, which uses the same indexes as `In` and `Out`.
For example, if you run code in `In[3]` that produces an error, that error is captured in
`Err[3]` so that you can request an explanation using a prompt such as:

```
%%ai chatgpt
Explain the following Python error:
--
{Err[3]}
```

The AI model that you use will then attempt to explain the error. You could also write a
prompt that uses both `In` and `Err` to attempt to get an AI model to correct your code:

```
%%ai chatgpt --format code
The following Python code:
--
{In[3]}
--
produced the following Python error:
--
{Err[3]}
--
Write a new version of this code that does not produce that error.
```

As a shortcut for explaining errors, you can use the `%ai error` command, which will explain the most recent error using the model of your choice.

```
%ai error anthropic:claude-v1.2
```

### Creating and managing aliases

You can create an alias for a model using the `%ai register` command. For example, the command:

```
%ai register claude anthropic:claude-v1.2
```

will register the alias `claude` as pointing to the `anthropic` provider's `claude-v1.2` model. You can then use this alias as you would use any other model name:

```
%%ai claude
Write a poem about C++.
```

You can also define a custom LangChain chain:

```
from langchain.chains import LLMChain
from langchain.prompts import PromptTemplate
from langchain.llms import OpenAI

llm = OpenAI(temperature=0.9)
prompt = PromptTemplate(
    input_variables=["product"],
    template="What is a good name for a company that makes {product}?",
)
chain = LLMChain(llm=llm, prompt=prompt)
```

… and then use `%ai register` to give it a name:

```
%ai register companyname chain
```

You can change an alias's target using the `%ai update` command:

```
%ai update claude anthropic:claude-instant-v1.0
```

You can delete an alias using the `%ai delete` command:

```
%ai delete claude
```

You can see a list of all aliases by running the `%ai list` command.

Aliases' names can contain ASCII letters (uppercase and lowercase), numbers, hyphens, underscores, and periods. They may not contain colons. They may also not override built-in commands — run `%ai help` for a list of these commands.

Aliases must refer to models or `LLMChain` objects; they cannot refer to other aliases.

### Using magic commands with SageMaker endpoints

You can use magic commands with models hosted using Amazon SageMaker.

First, make sure that you've set your `AWS_ACCESS_KEY_ID` and `AWS_SECRET_ACCESS_KEY` environment variables either before starting JupyterLab or using the `%env` magic command within JupyterLab. For more information about environment variables, see [Environment variables to configure the AWS CLI](https://docs.aws.amazon.com/cli/latest/userguide/cli-configure-envvars.html) in AWS's documentation.

Jupyter AI supports language models hosted on SageMaker endpoints that use JSON schemas. Authenticate with AWS via the `boto3` SDK and have the credentials stored in the `default` profile.  Guidance on how to do this can be found in the [`boto3` documentation](https://boto3.amazonaws.com/v1/documentation/api/latest/guide/credentials.html).

You will need to deploy a model in SageMaker, then provide it as the model name (as `sagemaker-endpoint:my-model-name`). See the [documentation on how to deploy a JumpStart model](https://docs.aws.amazon.com/sagemaker/latest/dg/jumpstart-deploy.html).

All SageMaker endpoint requests require you to specify the `--region-name`, `--request-schema`, and `--response-path` options. The example below presumes that you have deployed a model called `jumpstart-dft-hf-text2text-flan-t5-xl`.

```
%%ai sagemaker-endpoint:jumpstart-dft-hf-text2text-flan-t5-xl --region-name=us-east-1 --request-schema={"text_inputs":"<prompt>"} --response-path=generated_texts.[0] -f code
Write Python code to print "Hello world"
```

The `--region-name` parameter is set to the [AWS region code](https://docs.aws.amazon.com/AWSEC2/latest/UserGuide/using-regions-availability-zones.html) where the model is deployed, which in this case is `us-east-1`.

The `--request-schema` parameter is the JSON object the endpoint expects as input, with the prompt being substituted into any value that matches the string literal `"<prompt>"`. For example, the request schema `{"text_inputs":"<prompt>"}` will submit a JSON object with the prompt stored under the `text_inputs` key.

The `--response-path` option is a [JSONPath](https://goessner.net/articles/JsonPath/index.html) string that retrieves the language model's output from the endpoint's JSON response. For example, if your endpoint returns an object with the schema `{"generated_texts":["<output>"]}`, its response path is `generated_texts.[0]`.


<<<<<<< HEAD
## Code completion

### Usage

We first need to configure the huggingface token and short cut

![](../_static/code-completion-setting.jpg)

In a cell, press {The short cut configured in the image above} to trigger

![](../_static/code-completion-setting-key-down.jpg)

Press "enter" to accpet the proposition.

![](../_static/code-completion-setting-completion.jpg)


### Configure

Bigcode service url:

- The endpoint URL of the Bigcode service. This is the base URL that the code completion system will connect to when requesting code completions.

Huggingface Access Token:

- Your personal access token for Huggingface's service. This token authenticates and authorizes your requests to the Huggingface API.

Short cut for completion:

- A shortcut or key combination that, when pressed, triggers the code completion feature.

Max prompt tokens:

- The maximum number of tokens that can be sent in the prompt to the code completion API.

Max response tokens:

- Set 'Max Response Tokens' judiciously; a higher value can slow response times, and since we don't support streaming, you'll await the entire response.
=======
## Configuration

You can specify an allowlist, to only allow only a certain list of providers, or a blocklist, to block some providers.

### Blocklisting providers
This configuration allows for blocking specific providers in the settings panel. This list takes precedence over the allowlist in the next section.

```
jupyter lab --AiExtension.blocked_providers=openai
```

To block more than one provider in the block-list, repeat the runtime configuration.

```
jupyter lab --AiExtension.blocked_providers=openai --AiExtension.blocked_providers=ai21
```

### Allowlisting providers
This configuration allows for filtering the list of providers in the settings panel to only an allowlisted set of providers.

```
jupyter lab --AiExtension.allowed_providers=openai
```

To allow more than one provider in the allowlist, repeat the runtime configuration.

```
jupyter lab --AiExtension.allowed_providers=openai --AiExtension.allowed_providers=ai21
```
>>>>>>> b06e2591
<|MERGE_RESOLUTION|>--- conflicted
+++ resolved
@@ -750,7 +750,6 @@
 The `--response-path` option is a [JSONPath](https://goessner.net/articles/JsonPath/index.html) string that retrieves the language model's output from the endpoint's JSON response. For example, if your endpoint returns an object with the schema `{"generated_texts":["<output>"]}`, its response path is `generated_texts.[0]`.
 
 
-<<<<<<< HEAD
 ## Code completion
 
 ### Usage
@@ -789,7 +788,7 @@
 Max response tokens:
 
 - Set 'Max Response Tokens' judiciously; a higher value can slow response times, and since we don't support streaming, you'll await the entire response.
-=======
+
 ## Configuration
 
 You can specify an allowlist, to only allow only a certain list of providers, or a blocklist, to block some providers.
@@ -818,5 +817,4 @@
 
 ```
 jupyter lab --AiExtension.allowed_providers=openai --AiExtension.allowed_providers=ai21
-```
->>>>>>> b06e2591
+```