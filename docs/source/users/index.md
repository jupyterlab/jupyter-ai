# Users

Welcome to the user documentation for Jupyter AI.

If you are interested in contributing to Jupyter AI,
please see our {doc}`contributor's guide </contributors/index>`.

If you would like to build applications that enhance Jupyter AI,
please see the {doc}`developer's guide </developers/index>`.

## Prerequisites

You can run Jupyter AI on any system that can run a supported Python version
from 3.8 to 3.11, including recent Windows, macOS, and Linux versions.

If you use `conda`, you can install Python 3.11 in your environment by running:

```
conda install python=3.11
```

The `jupyter_ai` package, which provides the lab extension and user interface in
JupyterLab, depends on JupyterLab 4. If upgrading to JupyterLab 4 is not
possible in your environment, you should install `jupyter_ai` v1.x instead.
See "Installation" for more details.

:::{attention}
:name: jupyter-lab-3-end-of-maintenance
JupyterLab 3 reached its end of maintenance date on May 15, 2024. As a result, we will not backport new features to the v1 branch supporting JupyterLab 3. Fixes for critical issues will still be backported until December 31, 2024. If you are still using JupyterLab 3, we strongly encourage you to **upgrade to JupyterLab 4 as soon as possible**. For more information, see [JupyterLab 3 end of maintenance](https://blog.jupyter.org/jupyterlab-3-end-of-maintenance-879778927db2) on the Jupyter Blog.
:::

You can install JupyterLab using `pip` or `conda`.

1. via `pip`:

```
# change 4.0 to 3.0 if you need JupyterLab 3
pip install jupyterlab~=4.0
```

2. via `conda`:

```
# change 4.0 to 3.0 if you need JupyterLab 3
conda config --add channels conda-forge
conda config --set channel_priority strict
conda install jupyterlab~=4.0
```

You can also use Jupyter AI in Jupyter Notebook 7.2+. To install Jupyter Notebook 7.2:

1. via `pip`:

```
pip install notebook~=7.2
```

2. via `conda`:
```
conda install notebook~=7.2
```

:::{note}
To activate the chat interface in Jupyter Notebook, click on "View > Left sidebar > Show Jupyter AI Chat".
:::

The `jupyter_ai_magics` package, which provides exclusively the IPython magics,
does not depend on JupyterLab or `jupyter_ai`. You can install
`jupyter_ai_magics` without installing `jupyterlab` or `jupyter_ai`.
If you have both `jupyter_ai_magics` and `jupyter_ai` installed, you should
have the same version of each, to avoid errors.

Jupyter AI internally uses Pydantic v1 and should work with either Pydantic
version 1 or version 2. For compatibility, developers using Pydantic V2
should import classes using the `pydantic.v1` package. See the
[LangChain Pydantic migration plan](https://python.langchain.com/docs/guides/pydantic_compatibility)
for advice about how developers should use `v1` to avoid mixing v1 and v2
classes in their code.

## Installation

### Installation via `pip`

To install the JupyterLab extension, you can run:

```
pip install jupyter-ai
```

The latest major version of `jupyter-ai`, v2, only supports JupyterLab 4. If you
need support for JupyterLab 3, you should install `jupyter-ai` v1 instead:

```
pip install jupyter-ai~=1.0
```

If you are not using JupyterLab and you only want to install the Jupyter AI `%%ai` magic, you can run:

```
$ pip install jupyter-ai-magics
```

`jupyter-ai` depends on `jupyter-ai-magics`, so installing `jupyter-ai`
automatically installs `jupyter-ai-magics`.

### Installation via `pip` or `conda` in a Conda environment (recommended)

We highly recommend installing both JupyterLab and Jupyter AI within an isolated
Conda environment to avoid clobbering Python packages in your existing Python
environment.

First, install
[conda](https://conda.io/projects/conda/en/latest/user-guide/install/index.html)
and create an environment that uses Python 3.11:

    $ conda create -n jupyter-ai python=3.11
    $ conda activate jupyter-ai

Then, use `conda` to install JupyterLab and Jupyter AI in this Conda environment.

    $ conda install -c conda-forge jupyter-ai  # or,
    $ conda install conda-forge::jupyter-ai

When starting JupyterLab with Jupyter AI, make sure to activate the Conda
environment first:

```
conda activate jupyter-ai
jupyter lab
```

## Uninstallation

If you installed Jupyter AI using `pip`, to remove the extension, run:

    $ pip uninstall jupyter-ai

or

    $ pip uninstall jupyter-ai-magics

If you installed Jupyter AI using `conda`, you can remove it by running:

    $ conda remove jupyter-ai

or

    $ conda remove jupyter-ai-magics

## Model providers

Jupyter AI supports a wide range of model providers and models. To use Jupyter AI with a particular provider, you must install its Python packages and set its API key (or other credentials) in your environment or in the chat interface.

Jupyter AI supports the following model providers:

<<<<<<< HEAD
| Provider         | Provider ID          | Environment variable(s)    | Python package(s)                         |
|------------------|----------------------|----------------------------|-------------------------------------------|
| AI21             | `ai21`               | `AI21_API_KEY`             | `ai21`                                    |
| Anthropic        | `anthropic`          | `ANTHROPIC_API_KEY`        | `langchain-anthropic`                     |
| Anthropic (chat) | `anthropic-chat`     | `ANTHROPIC_API_KEY`        | `langchain-anthropic`                     |
| Bedrock          | `bedrock`            | N/A                        | `boto3`                                   |
| Bedrock (chat)   | `bedrock-chat`       | N/A                        | `boto3`                                   |
| Cohere           | `cohere`             | `COHERE_API_KEY`           | `cohere`                                  |
| ERNIE-Bot        | `qianfan`            | `QIANFAN_AK`, `QIANFAN_SK` | `qianfan`                                 |
| Gemini           | `gemini`             | `GOOGLE_API_KEY`           | `langchain-google-genai`                  |
| GPT4All          | `gpt4all`            | N/A                        | `gpt4all`                                 |
| Hugging Face Hub | `huggingface_hub`    | `HUGGINGFACEHUB_API_TOKEN` | `huggingface_hub`, `ipywidgets`, `pillow` |
| MistralAI        | `mistralai`          | `MISTRAL_API_KEY`          | `langchain-mistralai`                     |
| NVIDIA           | `nvidia-chat`        | `NVIDIA_API_KEY`           | `langchain_nvidia_ai_endpoints`           |
| OpenAI           | `openai`             | `OPENAI_API_KEY`           | `langchain-openai`                        |
| OpenAI (chat)    | `openai-chat`        | `OPENAI_API_KEY`           | `langchain-openai`                        |
| SageMaker        | `sagemaker-endpoint` | N/A                        | `boto3`                                   |
| Ollama           | `ollama`             | `OLLAMA_API_URL`           | N/A                                       |
=======
| Provider            | Provider ID          | Environment variable(s)    | Python package(s)               |
|---------------------|----------------------|----------------------------|---------------------------------|
| AI21                | `ai21`               | `AI21_API_KEY`             | `ai21`                          |
| Anthropic           | `anthropic`          | `ANTHROPIC_API_KEY`        | `langchain-anthropic`           |
| Anthropic (chat)    | `anthropic-chat`     | `ANTHROPIC_API_KEY`        | `langchain-anthropic`           |
| Bedrock             | `bedrock`            | N/A                        | `boto3`                         |
| Bedrock (chat)      | `bedrock-chat`       | N/A                        | `boto3`                         |
| Cohere              | `cohere`             | `COHERE_API_KEY`           | `langchain_cohere`              |
| ERNIE-Bot           | `qianfan`            | `QIANFAN_AK`, `QIANFAN_SK` | `qianfan`                       |
| Gemini              | `gemini`             | `GOOGLE_API_KEY`           | `langchain-google-genai`        |
| GPT4All             | `gpt4all`            | N/A                        | `gpt4all`                       |
| Hugging Face Hub    | `huggingface_hub`    | `HUGGINGFACEHUB_API_TOKEN` | `huggingface_hub`, `ipywidgets`, `pillow` |
| MistralAI           | `mistralai`          | `MISTRAL_API_KEY`          | `langchain-mistralai`           |
| NVIDIA              | `nvidia-chat`        | `NVIDIA_API_KEY`           | `langchain_nvidia_ai_endpoints` |
| OpenAI              | `openai`             | `OPENAI_API_KEY`           | `langchain-openai`              |
| OpenAI (chat)       | `openai-chat`        | `OPENAI_API_KEY`           | `langchain-openai`              |
| SageMaker           | `sagemaker-endpoint` | N/A                        | `boto3`                         |
>>>>>>> 5183bc92

The environment variable names shown above are also the names of the settings keys used when setting up the chat interface.
If multiple variables are listed for a provider, **all** must be specified.

To use the Bedrock models, you need access to the Bedrock service. For more information, see the
[Amazon Bedrock Homepage](https://aws.amazon.com/bedrock/).

To use Bedrock models, you will need to authenticate via
[boto3](https://github.com/boto/boto3).

You need the `pillow` Python package to use Hugging Face Hub's text-to-image models.

You can find a list of Hugging Face's models at [https://huggingface.co/models](https://huggingface.co/models).

To use NVIDIA models, create a free account with the [NVIDIA NGC service](https://catalog.ngc.nvidia.com/), which hosts AI solution catalogs, containers, models, and more. Navigate to Catalog > [AI Foundation Models](https://catalog.ngc.nvidia.com/ai-foundation-models), and select a model with an API endpoint. Click "API" on the model's detail page, and click "Generate Key". Save this key, and set it as the environment variable `NVIDIA_API_KEY` to access any of the model endpoints.

SageMaker endpoint names are created when you deploy a model. For more information, see
["Create your endpoint and deploy your model"](https://docs.aws.amazon.com/sagemaker/latest/dg/realtime-endpoints-deployment.html)
in the SageMaker documentation.

To use SageMaker's models, you will need to authenticate via
[boto3](https://github.com/boto/boto3).

For example, to use OpenAI models, use the chat interface settings panel to choose the OpenAI language model:

<img src="../_static/chat-settings-choose-language-model.png"
    alt="Screen shot of the chat settings interface with language model dropdown open"
    class="screenshot" />

Then, enter your API key in the 'API Keys' section.

:::{attention}
:name: open-ai-cost
Model providers may charge users for API usage. Jupyter AI users are
responsible for all charges they incur when they make API requests. Review your model
provider's pricing information before submitting requests via Jupyter AI.
:::

## The chat interface

The easiest way to get started with Jupyter AI is to use the chat interface.

:::{attention}
:name: open-ai-privacy-cost
The chat interface sends data to generative AI models hosted by third parties. Please review your model provider's privacy policy to understand how it may use the data you send to it. Review its pricing model so that you understand your payment obligations when using the chat interface.
:::

Once you have started JupyterLab, click the new "chat" icon in the left side panel to open the chat interface. You can right-click on the panel icon and move it to the other side, if you prefer.

<img src="../_static/chat-getting-started.png"
    alt="Screen shot of the setup interface"
    class="screenshot" />

The first time you open the chat interface, Jupyter AI will ask you which models you want to use as a language model and as an embedding model. Once you have made your selections, the UI may display text boxes for one or more settings keys.

:::{admonition} Language models and embedding models
:class: tip
:name: language-models-and-embedding-models
Users may select a language model and, optionally, an embedding model. You should select one of each so that you can use the full functionality of the chat interface.

A **language model** responds to users' messages in the chat panel. It accepts a prompt and produces a response. Language models are typically *pre-trained*; they are ready to use, but their training sets are biased and incomplete, and users need to be aware of their biases when they use the chat interface.

An **embedding model** is used when [learning and asking about local data](#learning-about-local-data). These models can transform your data, including documents and source code files, into vectors that can help Jupyter AI compose prompts to language models.

Your language model and your embedding model do not need to be provided by the same vendor, but you will need authentication credentials for each model provider that you use.
:::


<img src="../_static/chat-select-model.png"
    alt="Screen shot of the setup interface, showing model selections and key"
    class="screenshot" />

Before you can use the chat interface, you need to provide your API keys for the model providers that you have selected. Paste or type your keys into the boxes provided.

<img src="../_static/chat-select-model-complete.png"
    alt="Screen shot of the setup interface, showing model selections and key populated"
    class="screenshot" />

Once you have set all the necessary keys, click the "back" (left arrow) button in the upper-left corner of the Jupyter AI side panel. The chat interface now appears, and you can ask a question using the message box at the bottom.

<img src="../_static/chat-icon-left-tab-bar.png"
    alt="Screen shot of the initial, blank, chat interface."
    class="screenshot" />

To compose a message, type it in the text box at the bottom of the chat interface and press <kbd>ENTER</kbd> to send it. You can press <kbd>SHIFT</kbd>+<kbd>ENTER</kbd> to add a new line. (These are the default keybindings; you can change them in the chat settings pane.) Once you have sent a message, you should see a response from Jupyternaut, the Jupyter AI chatbot.

<img src="../_static/chat-hello-world.png"
    alt='Screen shot of an example "Hello world" message sent to Jupyternaut, who responds with "Hello world, how are you today?"'
    class="screenshot" />

The chat backend remembers the last two exchanges in your conversation and passes them to the language model. You can ask follow up questions without repeating information from your previous conversations. Here is an example of a chat conversation with a follow up question:

#### Initial question
<img src="../_static/chat-history-context-1.png"
    alt='Screen shot of an example coding question sent to Jupyternaut, who responds with the code and explanation.'
    class="screenshot" />

#### Follow-up question
<img src="../_static/chat-history-context-2.png"
    alt='Screen shot of an example follow up question sent to Jupyternaut, who responds with the improved code and explanation.'
    class="screenshot" />

### SageMaker endpoints usage

Jupyter AI supports language models hosted on SageMaker endpoints that use JSON
schemas. The first step is to authenticate with AWS via the `boto3` SDK and have
the credentials stored in the `default` profile.  Guidance on how to do this can
be found in the
[`boto3` documentation](https://boto3.amazonaws.com/v1/documentation/api/latest/guide/credentials.html).

When selecting the SageMaker provider in the settings panel, you will
see the following interface:

<img src="../_static/chat-sagemaker-endpoints.png"
    width="50%"
    alt='Screenshot of the settings panel with the SageMaker provider selected.'
    class="screenshot" />

Each of the additional fields under "Language model" is required. These fields
should contain the following data:

- **Endpoint name**: The name of your endpoint. This can be retrieved from the
AWS Console at the URL
`https://<region>.console.aws.amazon.com/sagemaker/home?region=<region>#/endpoints`.

- **Region name**: The AWS region your SageMaker endpoint is hosted in, such as `us-west-2`.

- **Request schema**: The JSON object the endpoint expects, with the prompt
being substituted into any value that matches the string literal `"<prompt>"`.
In this example, the request schema `{"text_inputs":"<prompt>"}` generates a JSON
object with the prompt stored under the `text_inputs` key.

- **Response path**: A [JSONPath](https://goessner.net/articles/JsonPath/index.html)
string that retrieves the language model's output from the endpoint's JSON
response.  In this example, the endpoint returns an object with the schema
`{"generated_texts":["<output>"]}`, hence the response path is
`generated_texts.[0]`.

### GPT4All usage (early-stage)

Currently, we offer experimental support for GPT4All. To get started, first
decide which models you will use. We currently offer the following models from GPT4All:

| Model name                   | Model size | Model bin URL                                              |
|---------------------------------|------------|------------------------------------------------------------|
| `ggml-gpt4all-l13b-snoozy`      | 7.6 GB     | `http://gpt4all.io/models/ggml-gpt4all-l13b-snoozy.bin`    |
| `ggml-gpt4all-j-v1.2-jazzy`     | 3.8 GB     | `https://gpt4all.io/models/ggml-gpt4all-j-v1.2-jazzy.bin`  |
| `ggml-gpt4all-j-v1.3-groovy`    | 3.8 GB     | `https://gpt4all.io/models/ggml-gpt4all-j-v1.3-groovy.bin` |
| `mistral-7b-openorca.Q4_0`      | 3.8 GB     | `https://gpt4all.io/models/gguf/mistral-7b-openorca.Q4_0.gguf` |
| `mistral-7b-instruct-v0.1.Q4_0` | 3.8 GB     | `https://gpt4all.io/models/gguf/mistral-7b-instruct-v0.1.Q4_0.gguf` |
| `gpt4all-falcon-q4_0`           | 3.9 GB     | `https://gpt4all.io/models/gguf/gpt4all-falcon-q4_0.gguf` |
| `wizardlm-13b-v1.2.Q4_0`        | 6.9 GB     | `https://gpt4all.io/models/gguf/wizardlm-13b-v1.2.Q4_0.gguf` |
| `nous-hermes-llama2-13b.Q4_0`   | 6.9 GB     | `https://gpt4all.io/models/gguf/nous-hermes-llama2-13b.Q4_0.gguf` |
| `gpt4all-13b-snoozy-q4_0`       | 6.9 GB     | `https://gpt4all.io/models/gguf/gpt4all-13b-snoozy-q4_0.gguf` |
| `mpt-7b-chat-merges-q4_0`       | 3.5 GB     | `https://gpt4all.io/models/gguf/mpt-7b-chat-merges-q4_0.gguf` |
| `orca-mini-3b-gguf2-q4_0`       | 1.8 GB     | `https://gpt4all.io/models/gguf/orca-mini-3b-gguf2-q4_0.gguf` |
| `starcoder-q4_0`                | 8.4 GB     | `https://gpt4all.io/models/gguf/starcoder-q4_0.gguf` |
| `rift-coder-v0-7b-q4_0`         | 3.6 GB     | `https://gpt4all.io/models/gguf/rift-coder-v0-7b-q4_0.gguf` |
| `all-MiniLM-L6-v2-f16`          | 44 MB      | `https://gpt4all.io/models/gguf/all-MiniLM-L6-v2-f16.gguf` |
| `em_german_mistral_v01.Q4_0`    | 3.8 GB     | `https://huggingface.co/TheBloke/em_german_mistral_v01-GGUF/resolve/main/em_german_mistral_v01.Q4_0.gguf` |


Note that each model comes with its own license, and that users are themselves
responsible for verifying that their usage complies with the license. You can
find licensing details on the [GPT4All official site](https://gpt4all.io/index.html).

First, create a folder to store the model files.

```
mkdir ~/.cache/gpt4all
```

For each model you use, you will have to run the command

```
curl -LO --output-dir ~/.cache/gpt4all "<model-bin-url>"
```

, where `<model-bin-url>` should be substituted with the corresponding URL
hosting the model binary (within the double quotes). After restarting the
server, the GPT4All models installed in the previous step should be available to
use in the chat interface.

GPT4All support is still an early-stage feature, so some bugs may be encountered
during usage. Our team is still actively improving support for locally-hosted
models.

### Asking about something in your notebook

Jupyter AI's chat interface can include a portion of your notebook in your prompt.

:::{warning}
:name: include-selection-cost
When you choose to include the selection with your message, this may increase the
number of tokens in your request, which may cause your request to cost more money.
Review your model provider's cost policy before making large requests.
:::

After highlighting a portion of your notebook, check "Include selection" in the chat panel, type your message, and then send your message. Your outgoing message will include your selection.

<img src="../_static/chat-interface-selection.png"
    alt='Screen shot of JupyterLab with Jupyter AI&apos;s chat panel active. A Python function is selected, the user has "What does this code do?" as their prompt, and the user has chosen to include the selection with their message.'
    class="screenshot" />

Below your message, you will see Jupyternaut's response.

<img src="../_static/chat-explain-code-output.png"
    alt="Screen shot of Jupyter AI's chat panel, showing an answer to the question asked above."
    class="screenshot" />

You can copy Jupyternaut's response to the clipboard so that you can paste it into your notebook, or into any other application. You can also choose to replace the selection with Jupyternaut's response by clicking "Replace selection" before you send your message.

:::{warning}
:name: replace-selection
When you replace your selection, data is written immediately after Jupyter AI
sends its response to your message. Review any generated code carefully before
you run it.
:::

<img src="../_static/chat-replace-selection-input.png"
    alt='Screen shot of Jupyter AI with a Python function selected, the user having typed "Rewrite this function to be iterative, not recursive" as their prompt, and with the user having chosen to include the selection with their message and to replace the selection with the response.'
    class="screenshot" />

After Jupyternaut sends a response, your notebook will be updated immediately with the response replacing the selection. You can also see the response in the chat panel.

### Generating a new notebook

You can use Jupyter AI to generate an entire notebook from a text prompt. To get started, open the chat panel, and send it a message starting with `/generate`.

<img src="../_static/chat-generate-input.png"
    alt='Screen shot of a prompt reading "/generate A demonstration of how to use Matplotlib" in Jupyter AI'
    class="screenshot" />

Generating a notebook can take a substantial amount of time, so Jupyter AI will respond to your message immediately while it works. You can continue to ask it other questions in the meantime.

<img src="../_static/chat-generate-command-response.png"
    alt="Screen shot of Jupyternaut responding to a generate message with a message that it is working on a notebook."
    class="screenshot" />

:::{note}
:name: generate-progress
Especially if your prompt is detailed, it may take several minutes to generate
your notebook. During this time, you can still use JupyterLab and Jupyter AI
as you would normally. Do not shut your JupyterLab instance down while
Jupyter AI is working.
:::

When Jupyter AI is done generating your notebook, it will send you another message with the filename that it generated. You can then open this file using the file browser.

:::{warning}
:name: generated-notebook
Generated notebooks may contain errors and may have unintended side effects when
you run the code contained in them. Please review all generated code carefully
before you run it.
:::

### Learning about local data

Using the `/learn` command, you can teach Jupyter AI about local data so that Jupyternaut can include it when answering your questions. This local data is embedded using the embedding model you selected in the settings panel.

:::{warning}
:name: learning-embedding-model
If you are using an embedding model hosted by a third party, please review your
model provider's policies before sending any confidential, sensitive, or
privileged data to your embedding model.
:::

To teach Jupyter AI about a folder full of documentation, for example, run `/learn docs/`. You will receive a response when Jupyter AI has indexed this documentation in a local vector database.

<img src="../_static/chat-learn-docs.png"
    alt='Screen shot of "/learn docs/" command and a response.'
    class="screenshot" />

You can then use `/ask` to ask a question specifically about the data that you taught Jupyter AI with `/learn`.

<img src="../_static/chat-ask-command.png"
    alt='Screen shot of an "/ask" command and a response.'
    class="screenshot" />

To clear the local vector database, you can run `/learn -d` and Jupyter AI will forget all information that it learned from your `/learn` commands.

<img src="../_static/chat-learn-delete.png"
    alt='Screen shot of a "/learn -d" command and a response.'
    class="screenshot" />

With the `/learn` command, some models work better with custom chunk size and chunk overlap values. To override the defaults,
use the `-c` or `--chunk-size` option and the `-o` or `--chunk-overlap` option.

```
# default chunk size and chunk overlap
/learn <directory>

# chunk size of 500, and chunk overlap of 50
/learn -c 500 -o 50 <directory>

# chunk size of 1000, and chunk overlap of 200
/learn --chunk-size 1000 --chunk-overlap 200 <directory>
```

By default, `/learn` will not read directories named `node_modules`, `lib`, or `build`,
and will not read hidden files or hidden directories, where the file or directory name
starts with a `.`. To force `/learn` to read all supported file types in all directories,
use the `-a` or `--all-files` option.

```
# do not learn from hidden files, hidden directories, or node_modules, lib, or build directories
/learn <directory>

# learn from all supported files
/learn -a <directory>
```

#### Supported files for the learn command

Jupyter AI can only learn from files with the following file extensions:

* .py
* .md
* .R
* .Rmd
* .jl
* .sh
* .ipynb
* .js
* .ts
* .jsx
* .tsx
* .txt
* .html
* .pdf
* .tex

### Learning arXiv files

The `/learn` command also provides downloading and processing papers from the [arXiv](https://arxiv.org/) repository. You will need to install the `arxiv` python package for this feature to work. Run `pip install arxiv` to install the `arxiv` package.

```
/learn -r arxiv 2404.18558
```

### Exporting chat history
Use the `/export` command to export the chat history from the current session to a markdown file named `chat_history-YYYY-MM-DD-HH-mm-ss.md`. You can also specify a filename using `/export <file_name>`. Each export will include the entire chat history up to that point in the session.


### Fixing a code cell with an error

The `/fix` command can be used to fix any code cell with an error output in a
Jupyter notebook file. To start, type `/fix` into the chat input. Jupyter AI
will then prompt you to select a cell with error output before sending the
request.

<img src="../_static/fix-no-error-cell-selected.png"
    alt='Screenshot of the chat input containing `/fix` without a code cell with error output selected.'
    class="screenshot" />

Then click on a code cell with error output. A blue bar should appear
immediately to the left of the code cell.

<img src="../_static/fix-error-cell-selected.png"
    alt='Screenshot of a code cell with error output selected.'
    class="screenshot" />

After this, the Send button to the right of the chat input will be enabled, and
you can use your mouse or keyboard to send `/fix` to Jupyternaut. The code cell
and its associated error output are included in the message automatically. When
complete, Jupyternaut will reply with suggested code that should fix the error.
You can use the action toolbar under each code block to quickly replace the
contents of the failing cell.

<img src="../_static/fix-response.png"
    alt='Screenshot of a response from `/fix`, with the "Replace active cell" action hovered.'
    class="screenshot" style="max-width:65%" />


### Additional chat commands

To clear the chat panel, use the `/clear` command. This does not reset the AI model; the model may still remember previous messages that you sent it, and it may use them to inform its responses.

## The `%ai` and `%%ai` magic commands

Jupyter AI can also be used in notebooks via Jupyter AI magics. This section
provides guidance on how to use Jupyter AI magics effectively. The examples in
this section are based on the [Jupyter AI example notebooks](https://github.com/jupyterlab/jupyter-ai/blob/main/examples/).

If you already have `jupyter_ai` installed, the magics package
`jupyter_ai_magics` is installed automatically. Otherwise, run

    pip install jupyter_ai_magics

in your terminal to install the magics package.

Before you send your first prompt to an AI model, load the IPython extension by
running the following code in a notebook cell or IPython shell:

```
%load_ext jupyter_ai_magics
```

This command should not produce any output.

:::{note}
If you are using remote kernels, such as in Amazon SageMaker Studio, the above
command will throw an error. You will need to install the magics package
on your remote kernel separately, even if you already have `jupyter_ai_magics`
installed in your server's environment. In a notebook, run

```
%pip install jupyter_ai_magics
```

and re-run `%load_ext jupyter_ai_magics`.
:::

Once the extension has loaded, you can run `%%ai` cell magic commands and
`%ai` line magic commands. Run `%%ai help` or `%ai help` for help with syntax.
You can also pass `--help` as an argument to any line magic command (for example,
`%ai list --help`) to learn about what the command does and how to use it.

### Choosing a provider and model

The `%%ai` cell magic allows you to invoke a language model of your choice with
a given prompt. The model is identified with a **global model ID**, which is a string with the
syntax `<provider-id>:<local-model-id>`, where `<provider-id>` is the ID of the
provider and `<local-model-id>` is the ID of the model scoped to that provider.
The prompt begins on the second line of the cell.

For example, to send a text prompt to the provider `anthropic` and the model ID
`claude-v1.2`, enter the following code into a cell and run it:

```
%%ai anthropic:claude-v1.2
Write a poem about C++.
```

We currently support the following language model providers:

- `ai21`
- `anthropic`
- `anthropic-chat`
- `bedrock`
- `bedrock-chat`
- `cohere`
- `huggingface_hub`
- `nvidia-chat`
- `openai`
- `openai-chat`
- `sagemaker-endpoint`

### Listing available models

Jupyter AI also includes multiple subcommands, which may be invoked via the
`%ai` *line* magic. Jupyter AI uses subcommands to provide additional utilities
in notebooks while keeping the same concise syntax for invoking a language model.

The `%ai list` subcommand prints a list of available providers and models. Some
providers explicitly define a list of supported models in their API. However,
other providers, like Hugging Face Hub, lack a well-defined list of available
models. In such cases, it's best to consult the provider's upstream
documentation. The [Hugging Face website](https://huggingface.co/) includes a
list of models, for example.

Optionally, you can specify a provider ID as a positional argument to `%ai list`
to get all models provided by one provider. For example, `%ai list openai` will
display only models provided by the `openai` provider.

### Abbreviated syntax

If your model ID is associated with only one provider, you can omit the `provider-id` and
the colon from the first line. For example, because `ai21` is the only provider of the
`j2-jumbo-instruct` model, you can either give the full provider and model,

```
%%ai ai21:j2-jumbo-instruct
Write some JavaScript code that prints "hello world" to the console.
```

or just the model,

```
%%ai j2-jumbo-instruct # infers AI21 provider
Write some JavaScript code that prints "hello world" to the console.
```

### Formatting the output

By default, Jupyter AI assumes that a model will output markdown, so the output of
an `%%ai` command will be formatted as markdown by default. You can override this
using the `-f` or `--format` argument to your magic command. Valid formats include:

- `code`
- `image` (for Hugging Face Hub's text-to-image models only)
- `markdown`
- `math`
- `html`
- `json`
- `text`

For example, to force the output of a command to be interpreted as HTML, you can run:

```
%%ai anthropic:claude-v1.2 -f html
Create a square using SVG with a black border and white fill.
```

The following cell will produce output in IPython's `Math` format, which in a web browser
will look like properly typeset equations.

```
%%ai chatgpt -f math
Generate the 2D heat equation in LaTeX surrounded by `$$`. Do not include an explanation.
```

This prompt will produce output as a code cell below the input cell.

:::{warning}
:name: run-code
**Please review any code that a generative AI model produces before you run it
or distribute it.**
The code that you get in response to a prompt may have negative side effects and may
include calls to nonexistent (hallucinated) APIs.
:::

```
%%ai chatgpt -f code
A function that computes the lowest common multiples of two integers, and
a function that runs 5 test cases of the lowest common multiple function
```

### Interpolating in prompts

Using curly brace syntax, you can include variables and other Python expressions in your
prompt. This lets you execute a prompt using code that the IPython kernel knows about,
but that is not in the current cell.

For example, we can set a variable in one notebook cell:

```python
poet = "Walt Whitman"
```

Then, we can use this same variable in an `%%ai` command in a later cell:

```
%%ai chatgpt
Write a poem in the style of {poet}
```

When this cell runs, `{poet}` is interpolated as `Walt Whitman`, or as whatever `poet`
is assigned to at that time.

You can use the special `In` and `Out` list with interpolation syntax to explain code
located elsewhere in a Jupyter notebook. For example, if you run the following code in
a cell, and its input is assigned to `In[11]`:

```python
for i in range(0, 5):
  print(i)
```

You can then refer to `In[11]` in an `%%ai` magic command, and it will be replaced
with the code in question:

```
%%ai cohere:command-xlarge-nightly
Please explain the code below:
--
{In[11]}
```

You can also refer to the cell's output using the special `Out` list, with the same index.

```
%%ai cohere:command-xlarge-nightly
Write code that would produce the following output:
--
{Out[11]}
```

Jupyter AI also adds the special `Err` list, which uses the same indexes as `In` and `Out`.
For example, if you run code in `In[3]` that produces an error, that error is captured in
`Err[3]` so that you can request an explanation using a prompt such as:

```
%%ai chatgpt
Explain the following Python error:
--
{Err[3]}
```

The AI model that you use will then attempt to explain the error. You could also write a
prompt that uses both `In` and `Err` to attempt to get an AI model to correct your code:

```
%%ai chatgpt --format code
The following Python code:
--
{In[3]}
--
produced the following Python error:
--
{Err[3]}
--
Write a new version of this code that does not produce that error.
```

As a shortcut for explaining errors, you can use the `%ai error` command, which will explain the most recent error using the model of your choice.

```
%ai error anthropic:claude-v1.2
```

### Creating and managing aliases

You can create an alias for a model using the `%ai register` command. For example, the command:

```
%ai register claude anthropic:claude-v1.2
```

will register the alias `claude` as pointing to the `anthropic` provider's `claude-v1.2` model. You can then use this alias as you would use any other model name:

```
%%ai claude
Write a poem about C++.
```

You can also define a custom LangChain chain:

```python
from langchain.chains import LLMChain
from langchain.prompts import PromptTemplate
from langchain.llms import OpenAI

llm = OpenAI(temperature=0.9)
prompt = PromptTemplate(
    input_variables=["product"],
    template="What is a good name for a company that makes {product}?",
)
chain = LLMChain(llm=llm, prompt=prompt)
```

… and then use `%ai register` to give it a name:

```
%ai register companyname chain
```

You can change an alias's target using the `%ai update` command:

```
%ai update claude anthropic:claude-instant-v1.0
```

You can delete an alias using the `%ai delete` command:

```
%ai delete claude
```

You can see a list of all aliases by running the `%ai list` command.

Aliases' names can contain ASCII letters (uppercase and lowercase), numbers, hyphens, underscores, and periods. They may not contain colons. They may also not override built-in commands — run `%ai help` for a list of these commands.

Aliases must refer to models or `LLMChain` objects; they cannot refer to other aliases.

### Using magic commands with SageMaker endpoints

You can use magic commands with models hosted using Amazon SageMaker.

First, make sure that you've set your `AWS_ACCESS_KEY_ID` and `AWS_SECRET_ACCESS_KEY` environment variables either before starting JupyterLab or using the `%env` magic command within JupyterLab. For more information about environment variables, see [Environment variables to configure the AWS CLI](https://docs.aws.amazon.com/cli/latest/userguide/cli-configure-envvars.html) in AWS's documentation.

Jupyter AI supports language models hosted on SageMaker endpoints that use JSON schemas. Authenticate with AWS via the `boto3` SDK and have the credentials stored in the `default` profile.  Guidance on how to do this can be found in the [`boto3` documentation](https://boto3.amazonaws.com/v1/documentation/api/latest/guide/credentials.html).

You will need to deploy a model in SageMaker, then provide it as the model name (as `sagemaker-endpoint:my-model-name`). See the [documentation on how to deploy a JumpStart model](https://docs.aws.amazon.com/sagemaker/latest/dg/jumpstart-deploy.html).

All SageMaker endpoint requests require you to specify the `--region-name`, `--request-schema`, and `--response-path` options. The example below presumes that you have deployed a model called `jumpstart-dft-hf-text2text-flan-t5-xl`.

```
%%ai sagemaker-endpoint:jumpstart-dft-hf-text2text-flan-t5-xl --region-name=us-east-1 --request-schema={"text_inputs":"<prompt>"} --response-path=generated_texts.[0] -f code
Write Python code to print "Hello world"
```

The `--region-name` parameter is set to the [AWS region code](https://docs.aws.amazon.com/AWSEC2/latest/UserGuide/using-regions-availability-zones.html) where the model is deployed, which in this case is `us-east-1`.

The `--request-schema` parameter is the JSON object the endpoint expects as input, with the prompt being substituted into any value that matches the string literal `"<prompt>"`. For example, the request schema `{"text_inputs":"<prompt>"}` will submit a JSON object with the prompt stored under the `text_inputs` key.

The `--response-path` option is a [JSONPath](https://goessner.net/articles/JsonPath/index.html) string that retrieves the language model's output from the endpoint's JSON response. For example, if your endpoint returns an object with the schema `{"generated_texts":["<output>"]}`, its response path is `generated_texts.[0]`.


## Configuration

You can specify an allowlist, to only allow only a certain list of providers, or
a blocklist, to block some providers.

### Configuring default models and API keys

This configuration allows for setting a default language and embedding models, and their corresponding API keys.
These values are offered as a starting point for users, so they don't have to select the models and API keys, however,
the selections they make in the settings panel will take precedence over these values.

Specify default language model
```bash
jupyter lab --AiExtension.default_language_model=bedrock-chat:anthropic.claude-v2
```

Specify default embedding model
```bash
jupyter lab --AiExtension.default_embeddings_model=bedrock:amazon.titan-embed-text-v1
```

Specify default API keys
```bash
jupyter lab --AiExtension.default_api_keys={'OPENAI_API_KEY': 'sk-abcd'}
```


### Blocklisting providers

This configuration allows for blocking specific providers in the settings panel.
This list takes precedence over the allowlist in the next section.

```
jupyter lab --AiExtension.blocked_providers=openai
```

To block more than one provider in the block-list, repeat the runtime
configuration.

```
jupyter lab --AiExtension.blocked_providers=openai --AiExtension.blocked_providers=ai21
```

### Allowlisting providers

This configuration allows for filtering the list of providers in the settings
panel to only an allowlisted set of providers.

```
jupyter lab --AiExtension.allowed_providers=openai
```

To allow more than one provider in the allowlist, repeat the runtime
configuration.

```
jupyter lab --AiExtension.allowed_providers=openai --AiExtension.allowed_providers=ai21
```

### Model parameters

This configuration allows specifying arbitrary parameters that are unpacked and
passed to the provider class. This is useful for passing parameters such as
model tuning that affect the response generation by the model. This is also an
appropriate place to pass in custom attributes required by certain
providers/models.

The accepted value is a dictionary, with top level keys as the model id
(provider:model_id), and value should be any arbitrary dictionary which is
unpacked and passed as-is to the provider class.

#### Configuring as a startup option

In this sample, the `bedrock` provider will be created with the value for
`model_kwargs` when `ai21.j2-mid-v1` model is selected.

```bash
jupyter lab --AiExtension.model_parameters bedrock:ai21.j2-mid-v1='{"model_kwargs":{"maxTokens":200}}'
```

Note the usage of single quotes surrounding the dictionary to escape the double
quotes. This is required in some shells. The above will result in the following
LLM class to be generated.

```python
BedrockProvider(model_kwargs={"maxTokens":200}, ...)
```

Here is another example, where `anthropic` provider will be created with the
values for `max_tokens` and `temperature`, when `claude-2` model is selected.


```bash
jupyter lab --AiExtension.model_parameters anthropic:claude-2='{"max_tokens":1024,"temperature":0.9}'
```

The above will result in the following LLM class to be generated.

```python
AnthropicProvider(max_tokens=1024, temperature=0.9, ...)
```

To pass multiple sets of model parameters for multiple models in the
command-line, you can append them as additional arguments to
`--AiExtension.model_parameters`, as shown below.

```bash
jupyter lab \
--AiExtension.model_parameters bedrock:ai21.j2-mid-v1='{"model_kwargs":{"maxTokens":200}}' \
--AiExtension.model_parameters anthropic:claude-2='{"max_tokens":1024,"temperature":0.9}'
```

However, for more complex configuration, we highly recommend that you specify
this in a dedicated configuration file. We will describe how to do so in the
following section.

#### Configuring as a config file

This configuration can also be specified in a config file in json format.

Here is an example for configuring the `bedrock` provider for `ai21.j2-mid-v1`
model.

```json
{
    "AiExtension": {
        "model_parameters": {
            "bedrock:ai21.j2-mid-v1": {
                "model_kwargs": {
                    "maxTokens": 200
                }
            }
        }
    }
}
```

There are several ways to specify JupyterLab to pick this config.

The first option is to save this config in a file and specifying the filepath at startup using the `--config` or `-c` option.

```bash
jupyter lab --config <config-file-path>
```

The second option is to drop it in a location that JupyterLab scans for configuration files.
The file should be named `jupyter_jupyter_ai_config.json` in this case. You can find these paths by running `jupyter --paths`
command, and picking one of the paths from the `config` section.

Here is an example of running the `jupyter --paths` command.

```bash
(jupyter-ai-lab4) ➜ jupyter --paths
config:
    /opt/anaconda3/envs/jupyter-ai-lab4/etc/jupyter
    /Users/3coins/.jupyter
    /Users/3coins/.local/etc/jupyter
    /usr/3coins/etc/jupyter
    /etc/jupyter
data:
    /opt/anaconda3/envs/jupyter-ai-lab4/share/jupyter
    /Users/3coins/Library/Jupyter
    /Users/3coins/.local/share/jupyter
    /usr/local/share/jupyter
    /usr/share/jupyter
runtime:
    /Users/3coins/Library/Jupyter/runtime
```<|MERGE_RESOLUTION|>--- conflicted
+++ resolved
@@ -153,7 +153,6 @@
 
 Jupyter AI supports the following model providers:
 
-<<<<<<< HEAD
 | Provider         | Provider ID          | Environment variable(s)    | Python package(s)                         |
 |------------------|----------------------|----------------------------|-------------------------------------------|
 | AI21             | `ai21`               | `AI21_API_KEY`             | `ai21`                                    |
@@ -172,25 +171,6 @@
 | OpenAI (chat)    | `openai-chat`        | `OPENAI_API_KEY`           | `langchain-openai`                        |
 | SageMaker        | `sagemaker-endpoint` | N/A                        | `boto3`                                   |
 | Ollama           | `ollama`             | `OLLAMA_API_URL`           | N/A                                       |
-=======
-| Provider            | Provider ID          | Environment variable(s)    | Python package(s)               |
-|---------------------|----------------------|----------------------------|---------------------------------|
-| AI21                | `ai21`               | `AI21_API_KEY`             | `ai21`                          |
-| Anthropic           | `anthropic`          | `ANTHROPIC_API_KEY`        | `langchain-anthropic`           |
-| Anthropic (chat)    | `anthropic-chat`     | `ANTHROPIC_API_KEY`        | `langchain-anthropic`           |
-| Bedrock             | `bedrock`            | N/A                        | `boto3`                         |
-| Bedrock (chat)      | `bedrock-chat`       | N/A                        | `boto3`                         |
-| Cohere              | `cohere`             | `COHERE_API_KEY`           | `langchain_cohere`              |
-| ERNIE-Bot           | `qianfan`            | `QIANFAN_AK`, `QIANFAN_SK` | `qianfan`                       |
-| Gemini              | `gemini`             | `GOOGLE_API_KEY`           | `langchain-google-genai`        |
-| GPT4All             | `gpt4all`            | N/A                        | `gpt4all`                       |
-| Hugging Face Hub    | `huggingface_hub`    | `HUGGINGFACEHUB_API_TOKEN` | `huggingface_hub`, `ipywidgets`, `pillow` |
-| MistralAI           | `mistralai`          | `MISTRAL_API_KEY`          | `langchain-mistralai`           |
-| NVIDIA              | `nvidia-chat`        | `NVIDIA_API_KEY`           | `langchain_nvidia_ai_endpoints` |
-| OpenAI              | `openai`             | `OPENAI_API_KEY`           | `langchain-openai`              |
-| OpenAI (chat)       | `openai-chat`        | `OPENAI_API_KEY`           | `langchain-openai`              |
-| SageMaker           | `sagemaker-endpoint` | N/A                        | `boto3`                         |
->>>>>>> 5183bc92
 
 The environment variable names shown above are also the names of the settings keys used when setting up the chat interface.
 If multiple variables are listed for a provider, **all** must be specified.
